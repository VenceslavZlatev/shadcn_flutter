--- conflicted
+++ resolved
@@ -857,46 +857,6 @@
             color: theme.colorScheme.foreground,
           );
     }
-<<<<<<< HEAD
-    var maxLines = widget.maxLines;
-    maxLines ??= widget.obscureText ? 1 : null;
-    return ListenableBuilder(
-      listenable: _statesController,
-      builder: (context, child) {
-        return MouseRegion(
-          cursor: widget.enabled
-              ? SystemMouseCursors.text
-              : SystemMouseCursors.basic,
-          child: GestureDetector(
-            onTap: widget.enabled ? () => _focusNode.requestFocus() : null,
-            child: TextFieldTapRegion(
-              enabled: widget.enabled,
-              child: Container(
-                decoration: BoxDecoration(
-                  borderRadius: optionallyResolveBorderRadius(
-                          context, widget.borderRadius) ??
-                      BorderRadius.circular(theme.radiusMd),
-                  color: widget.filled ? theme.colorScheme.muted : null,
-                  border: widget.border
-                      ? Border.all(
-                          color: _statesController.value
-                                      .contains(WidgetState.focused) &&
-                                  widget.enabled
-                              ? theme.colorScheme.ring
-                              : theme.colorScheme.border,
-                        )
-                      : null,
-                ),
-                padding: widget.padding ??
-                    EdgeInsets.symmetric(
-                      horizontal: 12 * scaling,
-                      vertical: 6 * scaling,
-                    ),
-                child: child,
-              ),
-            ),
-          ),
-=======
 
     final Brightness keyboardAppearance =
         widget.keyboardAppearance ?? theme.brightness;
@@ -918,7 +878,6 @@
                       : theme.colorScheme.border,
                 )
               : null,
->>>>>>> b8150b7f
         );
 
     final Color selectionColor =
