--- conflicted
+++ resolved
@@ -20,11 +20,7 @@
   final ChipWidgetBuilder<T>? suggestionBuilder;
   final bool useChips;
   final TextInputAction? textInputAction;
-<<<<<<< HEAD
-  final String? hintText;
-=======
   final Widget? placeholder;
->>>>>>> 564e6f0a
   final Widget Function(BuildContext, T)? suggestionLeadingBuilder;
   final Widget Function(BuildContext, T)? suggestionTrailingBuilder;
   final Widget? inputTrailingWidget;
@@ -47,11 +43,7 @@
     this.useChips = true,
     this.suggestionBuilder,
     this.textInputAction,
-<<<<<<< HEAD
-    this.hintText,
-=======
     this.placeholder,
->>>>>>> 564e6f0a
     this.suggestionLeadingBuilder,
     this.suggestionTrailingBuilder,
     this.inputTrailingWidget,
@@ -187,14 +179,8 @@
                   children: [
                     for (int i = 0; i < _suggestions.value.length; i++)
                       SelectedButton(
-<<<<<<< HEAD
-                        style: const ButtonStyle.menubar(),
-                        selectedStyle: const ButtonStyle.secondary(
-                            density: ButtonDensity.dense),
-=======
                         style: const ButtonStyle.ghost(),
                         selectedStyle: const ButtonStyle.secondary(),
->>>>>>> 564e6f0a
                         value: i == _selectedSuggestions.value,
                         onChanged: (value) {
                           if (value) {
@@ -403,11 +389,7 @@
             textInputAction: widget.textInputAction,
             border: false,
             maxLines: 1,
-<<<<<<< HEAD
-            placeholder: widget.hintText,
-=======
             placeholder: widget.placeholder,
->>>>>>> 564e6f0a
             onSubmitted: _handleSubmitted,
             controller: _controller,
             undoController: widget.undoHistoryController,
