--- conflicted
+++ resolved
@@ -161,63 +161,6 @@
         themeValue: compTheme?.mainAxisAlignment,
         defaultValue: MainAxisAlignment.center);
     return Padding(
-<<<<<<< HEAD
-      padding: padding ?? EdgeInsets.zero,
-      child: IntrinsicHeight(
-        child: Row(
-          crossAxisAlignment: CrossAxisAlignment.stretch,
-          mainAxisAlignment: MainAxisAlignment.center,
-          children: [
-            if (leading != null)
-              Align(
-                alignment: leadingAlignment ?? Alignment.topCenter,
-                child: leading!,
-              ),
-            if (leading != null &&
-                (title != null || content != null || subtitle != null))
-              SizedBox(width: contentSpacing ?? (16 * scaling)),
-            if (title != null || content != null || subtitle != null)
-              Expanded(
-                child: Column(
-                  crossAxisAlignment: CrossAxisAlignment.stretch,
-                  mainAxisAlignment: mainAxisAlignment,
-                  children: [
-                    if (title != null)
-                      Align(
-                        alignment: titleAlignment ?? Alignment.topLeft,
-                        child: title!,
-                      ).small().medium(),
-                    if (title != null && subtitle != null)
-                      SizedBox(height: 2 * scaling),
-                    if (subtitle != null)
-                      Align(
-                        alignment: subtitleAlignment ?? Alignment.topLeft,
-                        child: subtitle!,
-                      ).xSmall().muted(),
-                    if ((title != null || subtitle != null) && content != null)
-                      SizedBox(height: titleSpacing),
-                    if (content != null)
-                      Align(
-                        alignment: contentAlignment ?? Alignment.topLeft,
-                        child: content!,
-                      ).small(),
-                  ],
-                ),
-              ),
-            if (trailing != null &&
-                (title != null ||
-                    content != null ||
-                    leading != null ||
-                    subtitle != null))
-              SizedBox(width: contentSpacing ?? (16 * scaling)),
-            // if (trailing != null) trailing!,
-            if (trailing != null)
-              Align(
-                alignment: trailingAlignment ?? Alignment.topCenter,
-                child: trailing!,
-              ),
-          ],
-=======
       padding: padding,
       child: IntrinsicWidth(
         child: IntrinsicHeight(
@@ -276,7 +219,6 @@
                 ),
             ],
           ),
->>>>>>> f208e146
         ),
       ),
     );
