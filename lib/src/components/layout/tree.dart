import 'package:flutter/foundation.dart';
import 'package:flutter/services.dart';
import 'package:shadcn_flutter/shadcn_flutter.dart';

/// Theme configuration for [TreeView] appearance and behavior.
///
/// TreeTheme defines the visual styling and behavioral options for tree view
/// components including branch lines, padding, expand icons, and selection modes.
/// All properties are optional and fall back to theme defaults when not specified.
///
/// Example:
/// ```dart
/// ComponentTheme<TreeTheme>(
///   data: TreeTheme(
///     branchLine: BranchLine.path,
///     padding: EdgeInsets.all(12),
///     expandIcon: true,
///     allowMultiSelect: true,
///     recursiveSelection: true,
///   ),
///   child: TreeView(...),
/// )
/// ```
class TreeTheme {
  /// The branch line style for connecting tree nodes.
  ///
  /// Type: `BranchLine?`. If null, uses BranchLine.path. Controls how visual
  /// connections are drawn between parent and child nodes in the tree hierarchy.
  final BranchLine? branchLine;

  /// Padding around the entire tree view content.
  ///
  /// Type: `EdgeInsetsGeometry?`. If null, uses 8 pixels on all sides.
  /// This padding is applied to the scroll view containing all tree items.
  final EdgeInsetsGeometry? padding;

  /// Whether to show expand/collapse icons for nodes with children.
  ///
  /// Type: `bool?`. If null, defaults to true. When false, nodes cannot be
  /// visually expanded or collapsed, though the data structure remains hierarchical.
  final bool? expandIcon;

  /// Whether multiple nodes can be selected simultaneously.
  ///
  /// Type: `bool?`. If null, defaults to true. When false, selecting a node
  /// automatically deselects all other nodes, enforcing single selection mode.
  final bool? allowMultiSelect;

  /// Whether selecting a parent node also selects its children.
  ///
  /// Type: `bool?`. If null, defaults to true. When true, selection operations
  /// recursively affect all descendant nodes.
  final bool? recursiveSelection;

  /// Creates a theme for tree view components.
  ///
  /// This constructor allows customization of tree visualization and behavior
  /// including branch lines, spacing, icons, and selection modes.
  ///
  /// Parameters:
  /// - [branchLine] (BranchLine?): Visual style for lines connecting tree nodes
  /// - [padding] (EdgeInsetsGeometry?): Padding around tree items
  /// - [expandIcon] (bool?): Whether to show expand/collapse icons
  /// - [allowMultiSelect] (bool?): Whether multiple nodes can be selected simultaneously
  /// - [recursiveSelection] (bool?): Whether selecting parent selects all children
  ///
  /// Example:
  /// ```dart
  /// TreeTheme(
  ///   branchLine: BranchLine.solid,
  ///   padding: EdgeInsets.all(8),
  ///   allowMultiSelect: true,
  /// )
  /// ```
  const TreeTheme({
    this.branchLine,
    this.padding,
    this.expandIcon,
    this.allowMultiSelect,
    this.recursiveSelection,
  });

  /// Creates a copy of this theme with the given fields replaced.
  ///
  /// Parameters:
  /// - [branchLine] (`ValueGetter<BranchLine?>?`, optional): New branch line style.
  /// - [padding] (`ValueGetter<EdgeInsetsGeometry?>?`, optional): New padding.
  /// - [expandIcon] (`ValueGetter<bool?>?`, optional): New expand icon visibility.
  /// - [allowMultiSelect] (`ValueGetter<bool?>?`, optional): New multi-select setting.
  /// - [recursiveSelection] (`ValueGetter<bool?>?`, optional): New recursive selection setting.
  ///
  /// Returns: A new [TreeTheme] with updated properties.
  TreeTheme copyWith({
    ValueGetter<BranchLine?>? branchLine,
    ValueGetter<EdgeInsetsGeometry?>? padding,
    ValueGetter<bool?>? expandIcon,
    ValueGetter<bool?>? allowMultiSelect,
    ValueGetter<bool?>? recursiveSelection,
  }) {
    return TreeTheme(
      branchLine: branchLine == null ? this.branchLine : branchLine(),
      padding: padding == null ? this.padding : padding(),
      expandIcon: expandIcon == null ? this.expandIcon : expandIcon(),
      allowMultiSelect:
          allowMultiSelect == null ? this.allowMultiSelect : allowMultiSelect(),
      recursiveSelection: recursiveSelection == null
          ? this.recursiveSelection
          : recursiveSelection(),
    );
  }

  @override
  bool operator ==(Object other) =>
      other is TreeTheme &&
      other.branchLine == branchLine &&
      other.padding == padding &&
      other.expandIcon == expandIcon &&
      other.allowMultiSelect == allowMultiSelect &&
      other.recursiveSelection == recursiveSelection;

  @override
  int get hashCode => Object.hash(
      branchLine, padding, expandIcon, allowMultiSelect, recursiveSelection);

  @override
  String toString() =>
      'TreeTheme(branchLine: $branchLine, padding: $padding, expandIcon: $expandIcon, allowMultiSelect: $allowMultiSelect, recursiveSelection: $recursiveSelection)';
}

/// Abstract base class representing a node in a tree structure.
///
/// TreeNode defines the interface for all nodes in the tree hierarchy, providing
/// access to children, expansion state, and selection state. It supports immutable
/// updates through copy methods that return new instances with modified state.
///
/// The generic type parameter [T] represents the data type stored in tree items.
/// TreeNode is implemented by [TreeItem] for data-bearing nodes and [TreeRoot]
/// for the invisible root container.
///
/// Key operations include state updates for expansion and selection, child
/// manipulation, and leaf node detection. All state changes return new instances
/// to maintain immutability.
///
/// Example:
/// ```dart
/// TreeNode<String> node = TreeItem(
///   data: 'parent',
///   children: [TreeItem(data: 'child1'), TreeItem(data: 'child2')],
/// );
///
/// // Expand the node
/// TreeNode<String> expanded = node.updateState(expanded: true);
///
/// // Check if it's a leaf
/// bool isLeaf = node.leaf; // false, has children
/// ```
abstract class TreeNode<T> {
  /// List of child nodes belonging to this node.
  ///
  /// Returns: `List<TreeNode<T>>`. An empty list indicates a leaf node with no children.
  /// The list defines the hierarchical structure beneath this node.
  List<TreeNode<T>> get children;

  /// Whether this node is currently expanded to show its children.
  ///
  /// Returns: `bool`. True when the node is expanded and children are visible,
  /// false when collapsed. Root nodes are always considered expanded.
  bool get expanded;

  /// Whether this node is currently selected.
  ///
  /// Returns: `bool`. True when the node is part of the current selection,
  /// false otherwise. Selection affects visual appearance and behavior.
  bool get selected;

  /// Whether this node is a leaf (has no children).
  ///
  /// Returns: `bool`. True when [children] is empty, false when the node has child nodes.
  /// Convenient property for determining if a node can be expanded.
  bool get leaf => children.isEmpty;

  /// Creates a new instance with updated expansion and/or selection state.
  ///
  /// Returns a new TreeNode instance with the specified state changes while
  /// preserving all other properties. This maintains immutability of tree structures.
  ///
  /// Parameters:
  /// - [expanded] (bool?, optional): New expansion state, or null to keep current
  /// - [selected] (bool?, optional): New selection state, or null to keep current
  ///
  /// Returns: A new `TreeNode<T>` instance with updated state
  ///
  /// Example:
  /// ```dart
  /// TreeNode<String> expandedNode = node.updateState(expanded: true);
  /// TreeNode<String> selectedNode = node.updateState(selected: true);
  /// TreeNode<String> both = node.updateState(expanded: true, selected: true);
  /// ```
  TreeNode<T> updateState({
    bool? expanded,
    bool? selected,
  });

  /// Creates a new instance with updated children list.
  ///
  /// Returns a new TreeNode instance with the specified children while preserving
  /// all other properties including state. Used for structural modifications.
  ///
  /// Parameters:
  /// - [children] (`List<TreeNode<T>>`): New list of child nodes
  ///
  /// Returns: A new `TreeNode<T>` instance with updated children
  ///
  /// Example:
  /// ```dart
  /// List<TreeNode<String>> newChildren = [TreeItem(data: 'new_child')];
  /// TreeNode<String> updated = node.updateChildren(newChildren);
  /// ```
  TreeNode<T> updateChildren(List<TreeNode<T>> children);
}

/// A concrete tree node implementation that holds data and state.
///
/// TreeItem represents a data-bearing node in the tree structure with support
/// for hierarchical organization, expansion/collapse state, and selection state.
/// It implements the immutable pattern where state changes return new instances.
///
/// Each TreeItem contains user data of type [T], a list of child nodes, and
/// boolean flags for expansion and selection state. The class provides equality
/// comparison based on all properties and implements proper hash codes.
///
/// TreeItem supports deep hierarchies through its children list, which can
/// contain other TreeItem instances or TreeRoot containers. The expansion state
/// controls visibility of children in tree views.
///
/// Example:
/// ```dart
/// // Create a simple item
/// TreeItem<String> item = TreeItem(
///   data: 'Document',
///   expanded: true,
///   selected: false,
///   children: [
///     TreeItem(data: 'Chapter 1'),
///     TreeItem(data: 'Chapter 2'),
///   ],
/// );
///
/// // Update its state
/// TreeItem<String> selected = item.updateState(selected: true);
/// ```
class TreeItem<T> extends TreeNode<T> {
  /// The data value stored in this tree item.
  ///
  /// Type: `T`. This is the actual content that the tree item represents,
  /// such as a string, object, or any other data type.
  final T data;

  /// List of child nodes beneath this item in the tree hierarchy.
  ///
  /// Type: `List<TreeNode<T>>`. Empty list indicates a leaf node. Children
  /// are only visible when this item's [expanded] state is true.
  @override
  final List<TreeNode<T>> children;

  /// Whether this item is currently expanded to show its children.
  ///
  /// Type: `bool`. When true, child nodes are visible in tree views.
  /// When false, children are hidden but still present in the data structure.
  @override
  final bool expanded;

  /// Whether this item is currently selected.
  ///
  /// Type: `bool`. Selection affects visual appearance and can trigger
  /// recursive selection of children depending on tree configuration.
  @override
  final bool selected;

  /// Creates a [TreeItem] with the specified data and configuration.
  ///
  /// Constructs a tree item node with user data and optional children,
  /// expansion state, and selection state.
  ///
  /// Parameters:
  /// - [data] (T, required): The data value to store in this tree item
  /// - [children] (`List<TreeNode<T>>`, default: []): Child nodes list
  /// - [expanded] (bool, default: false): Initial expansion state
  /// - [selected] (bool, default: false): Initial selection state
  ///
  /// Example:
  /// ```dart
  /// // Simple leaf item
  /// TreeItem<String> leaf = TreeItem(data: 'Leaf Node');
  ///
  /// // Parent with children
  /// TreeItem<String> parent = TreeItem(
  ///   data: 'Parent Node',
  ///   expanded: true,
  ///   children: [
  ///     TreeItem(data: 'Child 1'),
  ///     TreeItem(data: 'Child 2'),
  ///   ],
  /// );
  /// ```
  TreeItem({
    required this.data,
    this.children = const [],
    this.expanded = false,
    this.selected = false,
  });

  @override
  TreeItem<T> updateState({
    bool? expanded,
    bool? selected,
  }) {
    return TreeItem(
      data: data,
      children: children,
      expanded: expanded ?? this.expanded,
      selected: selected ?? this.selected,
    );
  }

  @override
  TreeItem<T> updateChildren(List<TreeNode<T>> children) {
    return TreeItem(
      data: data,
      children: children,
      expanded: expanded,
      selected: selected,
    );
  }

  @override
  bool operator ==(Object other) {
    if (identical(this, other)) return true;

    return other is TreeItem<T> &&
        other.data == data &&
        listEquals(other.children, children) &&
        other.expanded == expanded &&
        other.selected == selected;
  }

  @override
  int get hashCode {
    return Object.hash(data, children, expanded, selected);
  }

  @override
  String toString() {
    return 'TreeItem(data: $data, children: $children, expanded: $expanded, selected: $selected)';
  }
}

/// A special tree node that serves as an invisible root container.
///
/// TreeRoot represents the invisible root of a tree structure that contains
/// other tree nodes but doesn't appear in the visual tree. It's always considered
/// expanded and never selected, serving purely as a container for organizing
/// multiple top-level tree items.
///
/// This is useful when you need to group multiple tree items under a common
/// parent without showing that parent in the tree view. All children of a
/// TreeRoot appear at the top level of the tree.
///
/// TreeRoot maintains immutability like other tree nodes, but state update
/// operations (expanded/selected) have no effect since these properties are
/// fixed by design.
///
/// Example:
/// ```dart
/// TreeRoot<String> root = TreeRoot(
///   children: [
///     TreeItem(data: 'First Section'),
///     TreeItem(data: 'Second Section'),
///     TreeItem(data: 'Third Section'),
///   ],
/// );
///
/// // Root is always expanded and never selected
/// print(root.expanded); // true
/// print(root.selected); // false
/// ```
class TreeRoot<T> extends TreeNode<T> {
  /// List of child nodes contained in this root.
  ///
  /// Type: `List<TreeNode<T>>`. These children appear as top-level items
  /// in the tree view since the root itself is invisible.
  @override
  final List<TreeNode<T>> children;

  /// Always returns true since root containers are conceptually always expanded.
  ///
  /// Returns: `bool`. TreeRoot is always expanded to show its children.
  @override
  bool get expanded => true;

  /// Always returns false since root containers cannot be selected.
  ///
  /// Returns: `bool`. TreeRoot can never be selected in tree operations.
  @override
  bool get selected => false;

  /// Creates a [TreeRoot] container with the specified children.
  ///
  /// Constructs an invisible root node that serves as a container for
  /// multiple top-level tree items.
  ///
  /// Parameters:
  /// - [children] (`List<TreeNode<T>>`, required): Child nodes to contain
  ///
  /// Example:
  /// ```dart
  /// TreeRoot<String> root = TreeRoot(
  ///   children: [
  ///     TreeItem(data: 'Item 1'),
  ///     TreeItem(data: 'Item 2'),
  ///     TreeItem(data: 'Item 3'),
  ///   ],
  /// );
  /// ```
  TreeRoot({
    required this.children,
  });

  @override
  TreeRoot<T> updateState({
    bool? expanded,
    bool? selected,
  }) {
    return this;
  }

  @override
  TreeRoot<T> updateChildren(List<TreeNode<T>> children) {
    return TreeRoot(
      children: children,
    );
  }

  @override
  bool operator ==(Object other) {
    if (identical(this, other)) return true;

    return other is TreeRoot<T> && listEquals(other.children, children);
  }

  @override
  int get hashCode {
    return children.hashCode;
  }

  @override
  String toString() => 'TreeRoot(children: $children)';
}

/// Represents the visual position of a selected item within a group.
///
/// Used to determine border radius styling for selected tree items
/// when multiple consecutive items are selected.
enum SelectionPosition {
  /// First item in a selection group.
  start,

  /// Middle item in a selection group.
  middle,

  /// Last item in a selection group.
  end,

  /// Single selected item (not part of a group).
  single,
}

/// Reason for a focus change event in tree navigation.
///
/// Used to differentiate between programmatic focus changes and
/// user-initiated focus changes.
enum FocusChangeReason {
  /// Focus changed due to focus scope management.
  focusScope,

  /// Focus changed due to direct user interaction.
  userInteraction,
}

BorderRadius _borderRadiusFromPosition(
    SelectionPosition? position, double value) {
  if (position == SelectionPosition.start) {
    return BorderRadius.vertical(top: Radius.circular(value));
  } else if (position == SelectionPosition.end) {
    return BorderRadius.vertical(bottom: Radius.circular(value));
  } else if (position == SelectionPosition.single) {
    return BorderRadius.all(Radius.circular(value));
  }
  return BorderRadius.zero;
}

/// Data container for rendering a tree node.
///
/// Holds all information needed to display a single tree node including
/// its position, expansion state, and visual styling.
class TreeNodeData<T> {
  /// The tree node being rendered.
  final TreeNode<T> node;

  /// The branch line style for this node.
  final BranchLine indentGuide;

  /// Whether this node is currently expanded.
  final bool expanded;

  /// List of depth information from root to this node.
  final List<TreeNodeDepth> depth;

  /// Whether to show the expand/collapse icon.
  final bool expandIcon;

  /// Callback when focus changes for this node.
  final void Function(FocusChangeReason reason)? onFocusChanged;

  /// Visual position of this node within a selection group.
  SelectionPosition? selectionPosition;

  /// Creates a [TreeNodeData] with the specified properties.
  TreeNodeData(this.depth, this.node, this.indentGuide, this.expanded,
      this.expandIcon, this.onFocusChanged);
}

/// Represents depth information for a tree node.
///
/// Contains index and count information used for rendering
/// indent guides and branch lines.
class TreeNodeDepth {
  /// Index of this child among its siblings (0-based).
  final int childIndex;

  /// Total number of children at this level.
  final int childCount;

  /// Creates a [TreeNodeDepth] with the specified index and count.
  TreeNodeDepth(this.childIndex, this.childCount);
}

/// Function that transforms a tree node, optionally returning a new node.
///
/// Used for operations like updating, replacing, or removing nodes.
/// Return null to remove the node, or return a modified node to replace it.
typedef TreeNodeUnaryOperator<K> = TreeNode<K>? Function(TreeNode<K> node);

/// Function that transforms a tree node with parent context.
///
/// Similar to [TreeNodeUnaryOperator] but provides access to the parent node.
/// Useful for operations that need parent-child relationship information.
typedef TreeNodeUnaryOperatorWithParent<K> = TreeNode<K>? Function(
    TreeNode<K>? parent, TreeNode<K> node);

/// Extension methods for manipulating lists of tree nodes.
///
/// Provides convenience methods for common tree operations like expansion,
/// collapse, selection, and node replacement. All methods return a new list
/// and do not modify the original.
extension TreeNodeListExtension<K> on List<TreeNode<K>> {
  /// Applies an operator to all nodes in the tree.
  ///
  /// Parameters:
  /// - [operator] (`TreeNodeUnaryOperator<K>`, required): Transform function.
  ///
  /// Returns: `List<TreeNode<K>>` — new tree with transformed nodes.
  List<TreeNode<K>> replaceNodes(TreeNodeUnaryOperator<K> operator) {
    return TreeView.replaceNodes(this, operator);
  }

  /// Replaces a specific node in the tree.
  ///
  /// Parameters:
  /// - [oldNode] (`TreeNode<K>`, required): Node to replace.
  /// - [newNode] (`TreeNode<K>`, required): Replacement node.
  ///
  /// Returns: `List<TreeNode<K>>` — new tree with node replaced.
  List<TreeNode<K>> replaceNode(TreeNode<K> oldNode, TreeNode<K> newNode) {
    return TreeView.replaceNode(this, oldNode, newNode);
  }

  /// Replaces a node by its item value.
  ///
  /// Parameters:
  /// - [oldItem] (`K`, required): Item value to find.
  /// - [newItem] (`TreeNode<K>`, required): Replacement node.
  ///
  /// Returns: `List<TreeNode<K>>` — new tree with item replaced.
  List<TreeNode<K>> replaceItem(K oldItem, TreeNode<K> newItem) {
    return TreeView.replaceItem(this, oldItem, newItem);
  }

  /// Expands all nodes in the tree.
  ///
  /// Returns: `List<TreeNode<K>>` — new tree with all nodes expanded.
  List<TreeNode<K>> expandAll() {
    return TreeView.expandAll(this);
  }

  /// Collapses all nodes in the tree.
  ///
  /// Returns: `List<TreeNode<K>>` — new tree with all nodes collapsed.
  List<TreeNode<K>> collapseAll() {
    return TreeView.collapseAll(this);
  }

  /// Expands a specific node.
  ///
  /// Parameters:
  /// - [target] (`TreeNode<K>`, required): Node to expand.
  ///
  /// Returns: `List<TreeNode<K>>` — new tree with node expanded.
  List<TreeNode<K>> expandNode(TreeNode<K> target) {
    return TreeView.expandNode(this, target);
  }

  /// Expands a node by its item value.
  ///
  /// Parameters:
  /// - [target] (`K`, required): Item value to find and expand.
  ///
  /// Returns: `List<TreeNode<K>>` — new tree with item expanded.
  List<TreeNode<K>> expandItem(K target) {
    return TreeView.expandItem(this, target);
  }

  /// Collapses a specific node.
  ///
  /// Parameters:
  /// - [target] (`TreeNode<K>`, required): Node to collapse.
  ///
  /// Returns: `List<TreeNode<K>>` — new tree with node collapsed.
  List<TreeNode<K>> collapseNode(TreeNode<K> target) {
    return TreeView.collapseNode(this, target);
  }

  /// Collapses a node by its item value.
  ///
  /// Parameters:
  /// - [target] (`K`, required): Item value to find and collapse.
  ///
  /// Returns: `List<TreeNode<K>>` — new tree with item collapsed.
  List<TreeNode<K>> collapseItem(K target) {
    return TreeView.collapseItem(this, target);
  }

  /// Gets all selected nodes in the tree.
  ///
  /// Returns: `List<TreeNode<K>>` — list of selected nodes.
  List<TreeNode<K>> get selectedNodes {
    return TreeView.getSelectedNodes(this);
  }

  /// Gets all selected item values in the tree.
  ///
  /// Returns: `List<K>` — list of selected item values.
  List<K> get selectedItems {
    return TreeView.getSelectedItems(this);
  }

  /// Selects a specific node.
  ///
  /// Parameters:
  /// - [target] (`TreeNode<K>`, required): Node to select.
  ///
  /// Returns: `List<TreeNode<K>>` — new tree with node selected.
  List<TreeNode<K>> selectNode(TreeNode<K> target) {
    return TreeView.selectNode(this, target);
  }

  /// Selects a node by its item value.
  ///
  /// Parameters:
  /// - [target] (`K`, required): Item value to find and select.
  ///
  /// Returns: `List<TreeNode<K>>` — new tree with item selected.
  List<TreeNode<K>> selectItem(K target) {
    return TreeView.selectItem(this, target);
  }

  /// Deselects a specific node.
  ///
  /// Parameters:
  /// - [target] (`TreeNode<K>`, required): Node to deselect.
  ///
  /// Returns: `List<TreeNode<K>>` — new tree with node deselected.
  List<TreeNode<K>> deselectNode(TreeNode<K> target) {
    return TreeView.deselectNode(this, target);
  }

  /// Deselects a node by its item value.
  ///
  /// Parameters:
  /// - [target] (`K`, required): Item value to find and deselect.
  ///
  /// Returns: `List<TreeNode<K>>` — new tree with item deselected.
  List<TreeNode<K>> deselectItem(K target) {
    return TreeView.deselectItem(this, target);
  }

  /// Toggles selection state of a specific node.
  ///
  /// Parameters:
  /// - [target] (`TreeNode<K>`, required): Node to toggle.
  ///
  /// Returns: `List<TreeNode<K>>` — new tree with node selection toggled.
  List<TreeNode<K>> toggleSelectNode(TreeNode<K> target) {
    return TreeView.toggleSelectNode(this, target);
  }

  /// Toggles selection state of multiple nodes.
  ///
  /// Parameters:
  /// - [targets] (`Iterable<TreeNode<K>>`, required): Nodes to toggle.
  ///
  /// Returns: `List<TreeNode<K>>` — new tree with nodes toggled.
  List<TreeNode<K>> toggleSelectNodes(Iterable<TreeNode<K>> targets) {
    return TreeView.toggleSelectNodes(this, targets);
  }

  /// Toggles selection state of a node by its item value.
  ///
  /// Parameters:
  /// - [target] (`K`, required): Item value to toggle.
  ///
  /// Returns: `List<TreeNode<K>>` — new tree with item toggled.
  List<TreeNode<K>> toggleSelectItem(K target) {
    return TreeView.toggleSelectItem(this, target);
  }

  /// Toggles selection state of multiple items.
  ///
  /// Parameters:
  /// - [targets] (`Iterable<K>`, required): Item values to toggle.
  ///
  /// Returns: `List<TreeNode<K>>` — new tree with items toggled.
  List<TreeNode<K>> toggleSelectItems(Iterable<K> targets) {
    return TreeView.toggleSelectItems(this, targets);
  }

  /// Selects all nodes in the tree.
  ///
  /// Returns: `List<TreeNode<K>>` — new tree with all nodes selected.
  List<TreeNode<K>> selectAll() {
    return TreeView.selectAll(this);
  }

  /// Deselects all nodes in the tree.
  ///
  /// Returns: `List<TreeNode<K>>` — new tree with all nodes deselected.
  List<TreeNode<K>> deselectAll() {
    return TreeView.deselectAll(this);
  }

  /// Toggles selection state of all nodes in the tree.
  ///
  /// Returns: `List<TreeNode<K>>` — new tree with all selections toggled.
  List<TreeNode<K>> toggleSelectAll() {
    return TreeView.toggleSelectAll(this);
  }

  /// Selects specific nodes.
  ///
  /// Parameters:
  /// - [nodes] (`Iterable<TreeNode<K>>`, required): Nodes to select.
  ///
  /// Returns: `List<TreeNode<K>>` — new tree with nodes selected.
  List<TreeNode<K>> selectNodes(Iterable<TreeNode<K>> nodes) {
    return TreeView.selectNodes(this, nodes);
  }

  /// Selects nodes by their item values.
  ///
  /// Parameters:
  /// - [items] (`Iterable<K>`, required): Item values to select.
  ///
  /// Returns: `List<TreeNode<K>>` — new tree with items selected.
  List<TreeNode<K>> selectItems(Iterable<K> items) {
    return TreeView.selectItems(this, items);
  }

  /// Deselects specific nodes.
  ///
  /// Parameters:
  /// - [nodes] (`Iterable<TreeNode<K>>`, required): Nodes to deselect.
  ///
  /// Returns: `List<TreeNode<K>>` — new tree with nodes deselected.
  List<TreeNode<K>> deselectNodes(Iterable<TreeNode<K>> nodes) {
    return TreeView.deselectNodes(this, nodes);
  }

  /// Deselects nodes by their item values.
  ///
  /// Parameters:
  /// - [items] (`Iterable<K>`, required): Item values to deselect.
  ///
  /// Returns: `List<TreeNode<K>>` — new tree with items deselected.
  List<TreeNode<K>> deselectItems(Iterable<K> items) {
    return TreeView.deselectItems(this, items);
  }

  /// Sets the selected nodes, replacing current selection.
  ///
  /// Parameters:
  /// - [nodes] (`Iterable<TreeNode<K>>`, required): Nodes to select.
  ///
  /// Returns: `List<TreeNode<K>>` — new tree with only specified nodes selected.
  List<TreeNode<K>> setSelectedNodes(Iterable<TreeNode<K>> nodes) {
    return TreeView.setSelectedNodes(this, nodes);
  }

  /// Sets the selected items by value, replacing current selection.
  ///
  /// Parameters:
  /// - [items] (`Iterable<K>`, required): Item values to select.
  ///
  /// Returns: `List<TreeNode<K>>` — new tree with only specified items selected.
  List<TreeNode<K>> setSelectedItems(Iterable<K> items) {
    return TreeView.setSelectedItems(this, items);
  }

  /// Applies an operator to all nodes with parent context.
  ///
  /// Parameters:
  /// - [operator] (`TreeNodeUnaryOperatorWithParent<K>`, required): Transform function with parent.
  ///
  /// Returns: `List<TreeNode<K>>` — new tree with transformed nodes.
  List<TreeNode<K>> replaceNodesWithParent(
      TreeNodeUnaryOperatorWithParent<K> operator) {
    return TreeView.replaceNodesWithParent(this, operator);
  }

  /// Updates selection state based on recursive selection rules.
  ///
  /// Ensures parent-child selection consistency when recursive selection is enabled.
  ///
  /// Returns: `List<TreeNode<K>>` — new tree with updated selection state.
  List<TreeNode<K>> updateRecursiveSelection() {
    return TreeView.updateRecursiveSelection(this);
  }
}

/// Callback invoked when tree node selection changes.
///
/// Parameters:
/// - [selectedNodes]: The nodes affected by the selection change
/// - [multiSelect]: Whether the operation allows multiple selection
/// - [selected]: Whether the nodes are being selected (true) or deselected (false)
typedef TreeNodeSelectionChanged<T> = void Function(
    List<TreeNode<T>> selectedNodes, bool multiSelect, bool selected);

/// Default handler for tree node selection changes.
///
/// Manages selection state updates by toggling, adding, or setting
/// selected nodes based on selection mode.
///
/// Example:
/// ```dart
/// final handler = TreeSelectionDefaultHandler(nodes, (updated) {
///   setState(() => nodes = updated);
/// });
/// ```
class TreeSelectionDefaultHandler<T> {
  /// The current list of tree nodes.
  final List<TreeNode<T>> nodes;

  /// Callback when selection state changes.
  final ValueChanged<List<TreeNode<T>>> onChanged;

  /// Creates a [TreeSelectionDefaultHandler].
  TreeSelectionDefaultHandler(this.nodes, this.onChanged);

  /// Handles a selection change event.
  ///
  /// Parameters:
  /// - [selectedNodes]: Nodes to select or deselect
  /// - [multiSelect]: Whether multi-selection is enabled
  /// - [selected]: Whether to select (true) or deselect (false)
  void call(List<TreeNode<T>> selectedNodes, bool multiSelect, bool selected) {
    if (multiSelect) {
      if (selected) {
        onChanged(nodes.selectNodes(selectedNodes));
      } else {
        onChanged(nodes.deselectNodes(selectedNodes));
      }
    } else {
      onChanged(nodes.setSelectedNodes(selectedNodes));
    }
  }
}

/// Default handler for tree item expand/collapse operations.
///
/// Manages the expansion state of tree nodes when users interact
/// with expand/collapse controls.
///
/// Example:
/// ```dart
/// final handler = TreeItemExpandDefaultHandler(nodes, targetNode, (updated) {
///   setState(() => nodes = updated);
/// });
/// ```
class TreeItemExpandDefaultHandler<T> {
  /// The current list of tree nodes.
  final List<TreeNode<T>> nodes;

  /// Callback when expansion state changes.
  final ValueChanged<List<TreeNode<T>>> onChanged;

  /// The target node to expand or collapse.
  final TreeNode<T> target;

  /// Creates a [TreeItemExpandDefaultHandler].
  TreeItemExpandDefaultHandler(this.nodes, this.target, this.onChanged);

  /// Handles an expand/collapse event.
  ///
  /// Parameters:
  /// - [expanded]: Whether to expand (true) or collapse (false) the node
  void call(bool expanded) {
    if (expanded) {
      onChanged(nodes.expandNode(target));
    } else {
      onChanged(nodes.collapseNode(target));
    }
  }
}

/// A comprehensive tree view widget with hierarchical data display and interaction.
///
/// TreeView provides a scrollable tree interface that displays hierarchical data
/// with support for expansion/collapse, multi-selection, keyboard navigation,
/// and visual branch lines. It handles complex tree operations like recursive
/// selection, range selection, and immutable state updates.
///
/// The widget supports both mouse and keyboard interaction including:
/// - Click to select items and toggle expansion
/// - Ctrl+Click for multi-selection
/// - Shift+Click for range selection
/// - Arrow keys for navigation and selection
/// - Space bar for selection toggle
/// - Left/Right arrows for expand/collapse
///
/// Features:
/// - Hierarchical data display with customizable branch lines
/// - Single and multi-selection modes with recursive selection support
/// - Keyboard navigation and accessibility
/// - Scrollable content with shrink wrap support
/// - Customizable expand icons and visual styling
/// - Immutable state management with helper methods
/// - Focus management and scope integration
///
/// The tree uses immutable data structures where all modifications return new
/// instances. Helper methods and extensions provide convenient operations for
/// common tree manipulations like expanding, selecting, and filtering nodes.
///
/// Example:
/// ```dart
/// TreeView<String>(
///   nodes: [
///     TreeItem(
///       data: 'Documents',
///       expanded: true,
///       children: [
///         TreeItem(data: 'document1.txt'),
///         TreeItem(data: 'document2.txt'),
///       ],
///     ),
///     TreeItem(data: 'Images'),
///   ],
///   builder: (context, item) => Text(item.data),
///   onSelectionChanged: (selected, multiSelect, isSelected) {
///     // Handle selection changes
///   },
/// )
/// ```
class TreeView<T> extends StatefulWidget {
  /// Creates a default selection changed handler for tree nodes.
  ///
  /// Returns a handler that manages node selection state changes in a tree view.
  /// The handler updates the tree structure when selection changes occur.
  ///
  /// Parameters:
  /// - [nodes] (`List<TreeNode<K>>`, required): Current tree node list
  /// - [onChanged] (`ValueChanged<List<TreeNode<K>>>`, required): Callback when nodes change
  ///
  /// Returns a `TreeNodeSelectionChanged<K>` function that handles selection changes.
  static TreeNodeSelectionChanged<K> defaultSelectionHandler<K>(
      List<TreeNode<K>> nodes, ValueChanged<List<TreeNode<K>>> onChanged) {
    return TreeSelectionDefaultHandler(nodes, onChanged).call;
  }

  /// Creates a default expand/collapse handler for tree items.
  ///
  /// Returns a handler that manages the expanded/collapsed state of a specific
  /// tree node. The handler updates the tree structure when expansion changes.
  ///
  /// Parameters:
  /// - [nodes] (`List<TreeNode<K>>`, required): Current tree node list
  /// - [target] (`TreeNode<K>`, required): The node being expanded/collapsed
  /// - [onChanged] (`ValueChanged<List<TreeNode<K>>>`, required): Callback when nodes change
  ///
  /// Returns a `ValueChanged<bool>` function that handles expand/collapse events.
  static ValueChanged<bool> defaultItemExpandHandler<K>(List<TreeNode<K>> nodes,
      TreeNode<K> target, ValueChanged<List<TreeNode<K>>> onChanged) {
    return TreeItemExpandDefaultHandler(nodes, target, onChanged).call;
  }

  static List<TreeNode<K>>? _replaceNodes<K>(
      List<TreeNode<K>> nodes, TreeNodeUnaryOperator<K> operator) {
    List<TreeNode<K>> newNodes = List.from(nodes);
    bool changed = false;
    for (int i = 0; i < newNodes.length; i++) {
      final node = newNodes[i];
      var newNode = operator(node);
      List<TreeNode<K>>? newChildren =
          _replaceNodes((newNode ?? node).children, operator);
      if (newChildren != null) {
        newNode = (newNode ?? node).updateChildren(newChildren);
      }
      if (newNode != null) {
        newNodes[i] = newNode;
        changed = true;
      }
    }
    return changed ? newNodes : null;
  }

  static List<TreeNode<K>>? _replaceNodesWithParent<K>(TreeNode<K>? parent,
      List<TreeNode<K>> nodes, TreeNodeUnaryOperatorWithParent<K> operator) {
    List<TreeNode<K>> newNodes = List.from(nodes);
    bool changed = false;
    for (int i = 0; i < newNodes.length; i++) {
      final node = newNodes[i];
      var newNode = operator(parent, node);
      List<TreeNode<K>>? newChildren = _replaceNodesWithParent(
          newNode ?? node, (newNode ?? node).children, operator);
      if (newChildren != null) {
        newNode = (newNode ?? node).updateChildren(newChildren);
      }
      if (newNode != null) {
        newNodes[i] = newNode;
        changed = true;
      }
    }
    return changed ? newNodes : null;
  }

  /// Applies a transformation operator to all nodes in a tree.
  ///
  /// Parameters:
  /// - [nodes] (`List<TreeNode<K>>`, required): Tree nodes.
  /// - [operator] (`TreeNodeUnaryOperator<K>`, required): Transformation function.
  ///
  /// Returns: `List<TreeNode<K>>` — transformed tree.
  static List<TreeNode<K>> replaceNodes<K>(
      List<TreeNode<K>> nodes, TreeNodeUnaryOperator<K> operator) {
    return _replaceNodes(nodes, operator) ?? nodes;
  }

  /// Applies a transformation operator to all nodes with parent context.
  ///
  /// Parameters:
  /// - [nodes] (`List<TreeNode<K>>`, required): Tree nodes.
  /// - [operator] (`TreeNodeUnaryOperatorWithParent<K>`, required): Transformation function.
  ///
  /// Returns: `List<TreeNode<K>>` — transformed tree.
  static List<TreeNode<K>> replaceNodesWithParent<K>(
      List<TreeNode<K>> nodes, TreeNodeUnaryOperatorWithParent<K> operator) {
    return _replaceNodesWithParent(null, nodes, operator) ?? nodes;
  }

  /// Replaces a specific node in the tree.
  ///
  /// Parameters:
  /// - [nodes] (`List<TreeNode<K>>`, required): Tree nodes.
  /// - [oldNode] (`TreeNode<K>`, required): Node to replace.
  /// - [newNode] (`TreeNode<K>`, required): Replacement node.
  ///
  /// Returns: `List<TreeNode<K>>` — tree with node replaced.
  static List<TreeNode<K>> replaceNode<K>(
      List<TreeNode<K>> nodes, TreeNode<K> oldNode, TreeNode<K> newNode) {
    return replaceNodes(nodes, (node) {
      return node == oldNode ? newNode : null;
    });
  }

  /// Replaces a node by matching its item value.
  ///
  /// Parameters:
  /// - [nodes] (`List<TreeNode<K>>`, required): Tree nodes.
  /// - [oldItem] (`K`, required): Item value to find.
  /// - [newItem] (`TreeNode<K>`, required): Replacement node.
  ///
  /// Returns: `List<TreeNode<K>>` — tree with item replaced.
  static List<TreeNode<K>> replaceItem<K>(
      List<TreeNode<K>> nodes, K oldItem, TreeNode<K> newItem) {
    return replaceNodes(nodes, (node) {
      if (node is TreeItem<K> && node.data == oldItem) {
        return newItem;
      }
      return null;
    });
  }

  /// Updates selection state to maintain parent-child consistency.
  ///
  /// Parameters:
  /// - [nodes] (`List<TreeNode<K>>`, required): Tree nodes.
  ///
  /// Returns: `List<TreeNode<K>>` — tree with updated selection.
  static List<TreeNode<K>> updateRecursiveSelection<K>(
      List<TreeNode<K>> nodes) {
    return replaceNodesWithParent(nodes, (parent, node) {
      if (node is TreeItem<K> &&
          !node.selected &&
          parent != null &&
          parent.selected) {
        return node.updateState(selected: true);
      }
      return null;
    });
  }

  /// Gets all selected nodes from the tree.
  ///
  /// Parameters:
  /// - [nodes] (`List<TreeNode<K>>`, required): Tree nodes.
  ///
  /// Returns: `List<TreeNode<K>>` — selected nodes.
  static List<TreeNode<K>> getSelectedNodes<K>(List<TreeNode<K>> nodes) {
    return nodes.where((node) => node.selected).toList();
  }

  /// Gets all selected item values from the tree.
  ///
  /// Parameters:
  /// - [nodes] (`List<TreeNode<K>>`, required): Tree nodes.
  ///
  /// Returns: `List<K>` — selected item values.
  static List<K> getSelectedItems<K>(List<TreeNode<K>> nodes) {
    return nodes
        .whereType<TreeItem<K>>()
        .where((node) => node.selected)
        .map((node) => node.data)
        .toList();
  }

  /// Expands all nodes in the tree.
  ///
  /// Parameters:
  /// - [nodes] (`List<TreeNode<K>>`, required): Tree nodes.
  ///
  /// Returns: `List<TreeNode<K>>` — tree with all nodes expanded.
  static List<TreeNode<K>> expandAll<K>(List<TreeNode<K>> nodes) {
    return replaceNodes(nodes, (node) {
      return node.expanded ? null : node.updateState(expanded: true);
    });
  }

  /// Collapses all nodes in the tree.
  ///
  /// Parameters:
  /// - [nodes] (`List<TreeNode<K>>`, required): Tree nodes.
  ///
  /// Returns: `List<TreeNode<K>>` — tree with all nodes collapsed.
  static List<TreeNode<K>> collapseAll<K>(List<TreeNode<K>> nodes) {
    return replaceNodes(nodes, (node) {
      return node.expanded ? node.updateState(expanded: false) : null;
    });
  }

  /// Expands a specific node.
  ///
  /// Parameters:
  /// - [nodes] (`List<TreeNode<K>>`, required): Tree nodes.
  /// - [target] (`TreeNode<K>`, required): Node to expand.
  ///
  /// Returns: `List<TreeNode<K>>` — tree with node expanded.
  static List<TreeNode<K>> expandNode<K>(
      List<TreeNode<K>> nodes, TreeNode<K> target) {
    return replaceNodes(nodes, (node) {
      return node == target ? node.updateState(expanded: true) : null;
    });
  }

  /// Expands a node by its item value.
  ///
  /// Parameters:
  /// - [nodes] (`List<TreeNode<K>>`, required): Tree nodes.
  /// - [target] (`K`, required): Item value to expand.
  ///
  /// Returns: `List<TreeNode<K>>` — tree with item expanded.
  static List<TreeNode<K>> expandItem<K>(List<TreeNode<K>> nodes, K target) {
    return replaceNodes(nodes, (node) {
      if (node is TreeItem<K> && node.data == target && !node.expanded) {
        return node.updateState(expanded: true);
      }
      return null;
    });
  }

  /// Collapses a specific node.
  ///
  /// Parameters:
  /// - [nodes] (`List<TreeNode<K>>`, required): Tree nodes.
  /// - [target] (`TreeNode<K>`, required): Node to collapse.
  ///
  /// Returns: `List<TreeNode<K>>` — tree with node collapsed.
  static List<TreeNode<K>> collapseNode<K>(
      List<TreeNode<K>> nodes, TreeNode<K> target) {
    return replaceNodes(nodes, (node) {
      return node == target ? node.updateState(expanded: false) : null;
    });
  }

  /// Collapses a node by its item value.
  ///
  /// Parameters:
  /// - [nodes] (`List<TreeNode<K>>`, required): Tree nodes.
  /// - [target] (`K`, required): Item value to collapse.
  ///
  /// Returns: `List<TreeNode<K>>` — tree with item collapsed.
  static List<TreeNode<K>> collapseItem<K>(List<TreeNode<K>> nodes, K target) {
    return replaceNodes(nodes, (node) {
      if (node is TreeItem<K> && node.data == target) {
        return node.updateState(expanded: false);
      }
      return null;
    });
  }

  /// Selects a specific node.
  ///
  /// Parameters:
  /// - [nodes] (`List<TreeNode<K>>`, required): Tree nodes.
  /// - [target] (`TreeNode<K>`, required): Node to select.
  ///
  /// Returns: `List<TreeNode<K>>` — tree with node selected.
  static List<TreeNode<K>> selectNode<K>(
      List<TreeNode<K>> nodes, TreeNode<K> target) {
    return replaceNodes(nodes, (node) {
      return node == target ? node.updateState(selected: true) : null;
    });
  }

  /// Selects a node by its item value.
  ///
  /// Parameters:
  /// - [nodes] (`List<TreeNode<K>>`, required): Tree nodes.
  /// - [target] (`K`, required): Item value to select.
  ///
  /// Returns: `List<TreeNode<K>>` — tree with item selected.
  static List<TreeNode<K>> selectItem<K>(List<TreeNode<K>> nodes, K target) {
    return replaceNodes(nodes, (node) {
      if (node is TreeItem<K> && node.data == target) {
        return node.updateState(selected: true);
      }
      return null;
    });
  }

  /// Deselects a specific node.
  ///
  /// Parameters:
  /// - [nodes] (`List<TreeNode<K>>`, required): Tree nodes.
  /// - [target] (`TreeNode<K>`, required): Node to deselect.
  ///
  /// Returns: `List<TreeNode<K>>` — tree with node deselected.
  static List<TreeNode<K>> deselectNode<K>(
      List<TreeNode<K>> nodes, TreeNode<K> target) {
    return replaceNodes(nodes, (node) {
      return node == target ? node.updateState(selected: false) : null;
    });
  }

  /// Deselects a node by its item value.
  ///
  /// Parameters:
  /// - [nodes] (`List<TreeNode<K>>`, required): Tree nodes.
  /// - [target] (`K`, required): Item value to deselect.
  ///
  /// Returns: `List<TreeNode<K>>` — tree with item deselected.
  static List<TreeNode<K>> deselectItem<K>(List<TreeNode<K>> nodes, K target) {
    return replaceNodes(nodes, (node) {
      if (node is TreeItem<K> && node.data == target) {
        return node.updateState(selected: false);
      }
      return null;
    });
  }

  /// Toggles selection state of a specific node.
  ///
  /// Parameters:
  /// - [nodes] (`List<TreeNode<K>>`, required): Tree nodes.
  /// - [target] (`TreeNode<K>`, required): Node to toggle.
  ///
  /// Returns: `List<TreeNode<K>>` — tree with node selection toggled.
  static List<TreeNode<K>> toggleSelectNode<K>(
      List<TreeNode<K>> nodes, TreeNode<K> target) {
    return replaceNodes(nodes, (node) {
      return node == target ? node.updateState(selected: !node.selected) : null;
    });
  }

  /// Toggles selection state of multiple nodes.
  ///
  /// Parameters:
  /// - [nodes] (`List<TreeNode<K>>`, required): Tree nodes.
  /// - [targets] (`Iterable<TreeNode<K>>`, required): Nodes to toggle.
  ///
  /// Returns: `List<TreeNode<K>>` — tree with nodes toggled.
  static List<TreeNode<K>> toggleSelectNodes<K>(
      List<TreeNode<K>> nodes, Iterable<TreeNode<K>> targets) {
    return replaceNodes(nodes, (node) {
      return targets.contains(node)
          ? node.updateState(selected: !node.selected)
          : null;
    });
  }

  /// Toggles selection state of a node by its item value.
  ///
  /// Parameters:
  /// - [nodes] (`List<TreeNode<K>>`, required): Tree nodes.
  /// - [target] (`K`, required): Item value to toggle.
  ///
  /// Returns: `List<TreeNode<K>>` — tree with item toggled.
  static List<TreeNode<K>> toggleSelectItem<K>(
      List<TreeNode<K>> nodes, K target) {
    return replaceNodes(nodes, (node) {
      if (node is TreeItem<K> && node.data == target) {
        return node.updateState(selected: !node.selected);
      }
      return null;
    });
  }

  /// Toggles selection state of multiple items.
  ///
  /// Parameters:
  /// - [nodes] (`List<TreeNode<K>>`, required): Tree nodes.
  /// - [targets] (`Iterable<K>`, required): Item values to toggle.
  ///
  /// Returns: `List<TreeNode<K>>` — tree with items toggled.
  static List<TreeNode<K>> toggleSelectItems<K>(
      List<TreeNode<K>> nodes, Iterable<K> targets) {
    return replaceNodes(nodes, (node) {
      if (node is TreeItem<K> && targets.contains(node.data)) {
        return node.updateState(selected: !node.selected);
      }
      return null;
    });
  }

  /// Selects all nodes in the tree.
  ///
  /// Parameters:
  /// - [nodes] (`List<TreeNode<K>>`, required): Tree nodes.
  ///
  /// Returns: `List<TreeNode<K>>` — tree with all nodes selected.
  static List<TreeNode<K>> selectAll<K>(List<TreeNode<K>> nodes) {
    return replaceNodes(nodes, (node) {
      return node.updateState(selected: true);
    });
  }

  /// Deselects all nodes in the tree.
  ///
  /// Parameters:
  /// - [nodes] (`List<TreeNode<K>>`, required): Tree nodes.
  ///
  /// Returns: `List<TreeNode<K>>` — tree with all nodes deselected.
  static List<TreeNode<K>> deselectAll<K>(List<TreeNode<K>> nodes) {
    return replaceNodes(nodes, (node) {
      return node.updateState(selected: false);
    });
  }

  /// Toggles selection state of all nodes.
  ///
  /// Parameters:
  /// - [nodes] (`List<TreeNode<K>>`, required): Tree nodes.
  ///
  /// Returns: `List<TreeNode<K>>` — tree with all selections toggled.
  static List<TreeNode<K>> toggleSelectAll<K>(List<TreeNode<K>> nodes) {
    return replaceNodes(nodes, (node) {
      return node.updateState(selected: !node.selected);
    });
  }

  /// Selects specific nodes.
  ///
  /// Parameters:
  /// - [nodes] (`List<TreeNode<K>>`, required): Tree nodes.
  /// - [selectedNodes] (`Iterable<TreeNode<K>>`, required): Nodes to select.
  ///
  /// Returns: `List<TreeNode<K>>` — tree with specified nodes selected.
  static List<TreeNode<K>> selectNodes<K>(
      List<TreeNode<K>> nodes, Iterable<TreeNode<K>> selectedNodes) {
    return replaceNodes(nodes, (node) {
      return selectedNodes.contains(node)
          ? node.updateState(selected: true)
          : null;
    });
  }

  /// Selects nodes by their item values.
  ///
  /// Parameters:
  /// - [nodes] (`List<TreeNode<K>>`, required): Tree nodes.
  /// - [selectedItems] (`Iterable<K>`, required): Item values to select.
  ///
  /// Returns: `List<TreeNode<K>>` — tree with specified items selected.
  static List<TreeNode<K>> selectItems<K>(
      List<TreeNode<K>> nodes, Iterable<K> selectedItems) {
    return replaceNodes(nodes, (node) {
      if (node is TreeItem<K> && selectedItems.contains(node.data)) {
        return node.updateState(selected: true);
      }
      return null;
    });
  }

  /// Deselects specific nodes.
  ///
  /// Parameters:
  /// - [nodes] (`List<TreeNode<K>>`, required): Tree nodes.
  /// - [deselectedNodes] (`Iterable<TreeNode<K>>`, required): Nodes to deselect.
  ///
  /// Returns: `List<TreeNode<K>>` — tree with specified nodes deselected.
  static List<TreeNode<K>> deselectNodes<K>(
      List<TreeNode<K>> nodes, Iterable<TreeNode<K>> deselectedNodes) {
    return replaceNodes(nodes, (node) {
      return deselectedNodes.contains(node)
          ? node.updateState(selected: false)
          : null;
    });
  }

  /// Deselects nodes by their item values.
  ///
  /// Parameters:
  /// - [nodes] (`List<TreeNode<K>>`, required): Tree nodes.
  /// - [deselectedItems] (`Iterable<K>`, required): Item values to deselect.
  ///
  /// Returns: `List<TreeNode<K>>` — tree with specified items deselected.
  static List<TreeNode<K>> deselectItems<K>(
      List<TreeNode<K>> nodes, Iterable<K> deselectedItems) {
    return replaceNodes(nodes, (node) {
      if (node is TreeItem<K> && deselectedItems.contains(node.data)) {
        return node.updateState(selected: false);
      }
      return null;
    });
  }

  /// Sets the selected nodes, replacing current selection.
  ///
  /// Parameters:
  /// - [nodes] (`List<TreeNode<K>>`, required): Tree nodes.
  /// - [selectedNodes] (`Iterable<TreeNode<K>>`, required): Nodes to select (all others deselected).
  ///
  /// Returns: `List<TreeNode<K>>` — tree with only specified nodes selected.
  static List<TreeNode<K>> setSelectedNodes<K>(
      List<TreeNode<K>> nodes, Iterable<TreeNode<K>> selectedNodes) {
    return replaceNodes(nodes, (node) {
      return node.updateState(selected: selectedNodes.contains(node));
    });
  }

  /// Sets the selected items by value, replacing current selection.
  ///
  /// Parameters:
  /// - [nodes] (`List<TreeNode<K>>`, required): Tree nodes.
  /// - [selectedItems] (`Iterable<K>`, required): Item values to select (all others deselected).
  ///
  /// Returns: `List<TreeNode<K>>` — tree with only specified items selected.
  static List<TreeNode<K>> setSelectedItems<K>(
      List<TreeNode<K>> nodes, Iterable<K> selectedItems) {
    return replaceNodes(nodes, (node) {
      if (node is TreeItem<K>) {
        return node.updateState(selected: selectedItems.contains(node.data));
      }
      return null;
    });
  }

  /// List of tree nodes to display in the tree view.
  ///
  /// Type: `List<TreeNode<T>>`. The root-level nodes that will be rendered
  /// in the tree. Can contain TreeItem instances and TreeRoot containers.
  final List<TreeNode<T>> nodes;

  /// Builder function to create widgets for tree items.
  ///
  /// Type: `Widget Function(BuildContext, TreeItem<T>)`. Called for each
  /// visible tree item to create its visual representation. Receives the
  /// build context and the tree item data.
  final Widget Function(BuildContext context, TreeItem<T> node) builder;

  /// Whether the tree view should size itself to its content.
  ///
  /// Type: `bool`, default: `false`. When true, the tree takes only the space
  /// needed for its content instead of expanding to fill available space.
  final bool shrinkWrap;

  /// Optional scroll controller for the tree's scroll view.
  ///
  /// Type: `ScrollController?`. Allows external control of scrolling behavior
  /// and position within the tree view.
  final ScrollController? controller;

  /// The style of branch lines connecting tree nodes.
  ///
  /// Type: `BranchLine?`. If null, uses the theme's branch line or BranchLine.path.
  /// Controls the visual connections drawn between parent and child nodes.
  final BranchLine? branchLine;

  /// Padding around the tree view content.
  ///
  /// Type: `EdgeInsetsGeometry?`. If null, uses 8 pixels on all sides.
  /// Applied to the entire tree view scroll area.
  final EdgeInsetsGeometry? padding;

  /// Whether to show expand/collapse icons for nodes with children.
  ///
  /// Type: `bool?`. If null, defaults to true from theme. When false,
  /// nodes cannot be visually expanded or collapsed.
  final bool? expandIcon;

  /// Whether multiple tree nodes can be selected simultaneously.
  ///
  /// Type: `bool?`. If null, defaults to true from theme. When false,
  /// selecting a node automatically deselects all others.
  final bool? allowMultiSelect;

  /// Optional focus scope node for keyboard navigation.
  ///
  /// Type: `FocusScopeNode?`. Controls focus behavior within the tree view
  /// for keyboard navigation and accessibility.
  final FocusScopeNode? focusNode;

  /// Callback invoked when node selection changes.
  ///
  /// Type: `TreeNodeSelectionChanged<T>?`. Called with the affected nodes,
  /// whether multi-select mode is active, and the new selection state.
  final TreeNodeSelectionChanged<T>? onSelectionChanged;

  /// Whether selecting a parent node also selects its children.
  ///
  /// Type: `bool?`. If null, defaults to true from theme. When true,
  /// selection operations recursively affect all descendant nodes.
  final bool? recursiveSelection;

  /// Creates a [TreeView] with hierarchical data display and interaction.
  ///
  /// Configures a tree view widget that displays hierarchical data with support
  /// for expansion, selection, keyboard navigation, and visual styling.
  ///
  /// Parameters:
  /// - [key] (Key?): Widget identifier for the widget tree
  /// - [nodes] (`List<TreeNode<T>>`, required): Root-level tree nodes to display
  /// - [builder] (Widget Function(BuildContext, `TreeItem<T>`), required): Builder for tree items
  /// - [shrinkWrap] (bool, default: false): Whether to size to content
  /// - [controller] (ScrollController?, optional): Scroll controller for the tree
  /// - [branchLine] (BranchLine?, optional): Style for connecting lines
  /// - [padding] (EdgeInsetsGeometry?, optional): Padding around content
  /// - [expandIcon] (bool?, optional): Whether to show expand/collapse icons
  /// - [allowMultiSelect] (bool?, optional): Whether to allow multi-selection
  /// - [focusNode] (FocusScopeNode?, optional): Focus node for keyboard navigation
  /// - [onSelectionChanged] (`TreeNodeSelectionChanged<T>?`, optional): Selection callback
  /// - [recursiveSelection] (bool?, optional): Whether to select children recursively
  ///
  /// Example:
  /// ```dart
  /// TreeView<FileItem>(
  ///   nodes: fileTreeNodes,
  ///   allowMultiSelect: true,
  ///   recursiveSelection: true,
  ///   branchLine: BranchLine.path,
  ///   builder: (context, item) => ListTile(
  ///     leading: Icon(item.data.isDirectory ? Icons.folder : Icons.file_copy),
  ///     title: Text(item.data.name),
  ///     subtitle: Text(item.data.path),
  ///   ),
  ///   onSelectionChanged: (selectedNodes, multiSelect, isSelected) {
  ///     handleSelectionChange(selectedNodes, isSelected);
  ///   },
  /// )
  /// ```
  const TreeView({
    super.key,
    required this.nodes,
    required this.builder,
    this.shrinkWrap = false,
    this.controller,
    this.branchLine,
    this.padding,
    this.expandIcon,
    this.allowMultiSelect,
    this.focusNode,
    this.onSelectionChanged,
    this.recursiveSelection,
  });

  @override
  State<TreeView<T>> createState() => _TreeViewState<T>();
}

typedef _TreeWalker<T> = void Function(
    bool parentExpanded, TreeNode<T> node, List<TreeNodeDepth> depth);

typedef _NodeWalker<T> = void Function(TreeNode<T> node);

class _TreeViewState<T> extends State<TreeView<T>> {
  bool _multiSelect = false;
  bool _rangeMultiSelect = false;

  int? _currentFocusedIndex;
  int? _startFocusedIndex;

  void _walkFlattened(
    _TreeWalker<T> walker,
    List<TreeNode<T>> nodes,
    bool parentExpanded,
    List<TreeNodeDepth> depth,
  ) {
    for (int i = 0; i < nodes.length; i++) {
      final node = nodes[i];
      if (node is TreeItem<T>) {
        List<TreeNodeDepth> newDepth = List.from(depth);
        newDepth.add(TreeNodeDepth(i, nodes.length));
        walker(parentExpanded, node, newDepth);
        _walkFlattened(
            walker, node.children, parentExpanded && node.expanded, newDepth);
      } else if (node is TreeRoot<T>) {
        _walkFlattened(walker, node.children, parentExpanded, depth);
      }
    }
  }

  void _walkNodes(_NodeWalker<T> walker, List<TreeNode<T>> nodes) {
    for (int i = 0; i < nodes.length; i++) {
      final node = nodes[i];
      if (node is TreeItem<T>) {
        walker(node);
        _walkNodes(walker, node.children);
      } else if (node is TreeRoot<T>) {
        _walkNodes(walker, node.children);
      }
    }
  }

  void _onChangeSelectionRange(
      List<TreeNodeData<T>> children, int start, int end, bool recursive) {
    if (start > end) {
      final temp = start;
      start = end;
      end = temp;
    }
    final selectedItems = <TreeNode<T>>[];
    for (int i = start; i <= end; i++) {
      if (recursive) {
        _walkNodes((node) {
          selectedItems.add(node);
        }, [children[i].node]);
      } else {
        selectedItems.add(children[i].node);
      }
    }
    widget.onSelectionChanged?.call(selectedItems, false, true);
  }

  @override
  Widget build(BuildContext context) {
    final compTheme = ComponentTheme.maybeOf<TreeTheme>(context);
    final branchLine =
        widget.branchLine ?? compTheme?.branchLine ?? BranchLine.path;
    final expandIcon = widget.expandIcon ?? compTheme?.expandIcon ?? true;
    final allowMultiSelect =
        widget.allowMultiSelect ?? compTheme?.allowMultiSelect ?? true;
    final recursiveSelection =
        widget.recursiveSelection ?? compTheme?.recursiveSelection ?? true;
    final padding = widget.padding ?? compTheme?.padding;
    List<TreeNodeData<T>> children = [];
    int index = 0;
    _walkFlattened((expanded, node, depth) {
      if (node is! TreeItem<T>) return;
      final int currentIndex = index++;
      children.add(TreeNodeData(
        depth,
        node,
        branchLine,
        expanded,
        expandIcon,
        (reason) {
          if (reason == FocusChangeReason.focusScope) {
            _startFocusedIndex = currentIndex;
            _currentFocusedIndex = currentIndex;
            return;
          }
          _currentFocusedIndex = currentIndex;
          if (_rangeMultiSelect && _startFocusedIndex != null) {
            var start = _startFocusedIndex!;
            var end = _currentFocusedIndex!;
            _onChangeSelectionRange(children, start, end, recursiveSelection);
          } else {
            _startFocusedIndex = currentIndex;
            if (recursiveSelection) {
              final selectedItems = <TreeNode<T>>[];
              _walkNodes((node) {
                selectedItems.add(node);
              }, [node]);
              widget.onSelectionChanged
                  ?.call(selectedItems, _multiSelect, !node.selected);
            } else {
              widget.onSelectionChanged
                  ?.call([node], _multiSelect, !node.selected);
            }
          }
        },
      ));
    }, widget.nodes, true, []);
    int selectedCount = 0;
    for (int i = 0; i < children.length; i++) {
      final child = children[i];
      if (child.node is! TreeItem<T> || !child.node.selected) {
        continue;
      }
      if (child.node.selected) {
        bool isNextSelected = false;
        for (int j = i + 1; j < children.length; j++) {
          if (!children[j].expanded || children[j].node is! TreeItem<T>) {
            continue;
          }
          isNextSelected = children[j].node.selected;
          break;
        }
        if (selectedCount == 0) {
          if (isNextSelected) {
            child.selectionPosition = SelectionPosition.start;
          } else {
            child.selectionPosition = SelectionPosition.single;
            selectedCount = 0;
            continue;
          }
        } else {
          if (isNextSelected) {
            child.selectionPosition = SelectionPosition.middle;
          } else {
            child.selectionPosition = SelectionPosition.end;
            selectedCount = 0;
            continue;
          }
        }
        selectedCount++;
      } else {
        child.selectionPosition = null;
        selectedCount = 0;
      }
    }
    return Shortcuts(
      shortcuts: {
        if (allowMultiSelect) ...{
          // range select
          LogicalKeySet(LogicalKeyboardKey.shift, LogicalKeyboardKey.arrowUp):
              const DirectionalSelectTreeNodeIntent(false),
          LogicalKeySet(LogicalKeyboardKey.shift, LogicalKeyboardKey.arrowDown):
              const DirectionalSelectTreeNodeIntent(true),
          LogicalKeySet(
                  LogicalKeyboardKey.shiftLeft, LogicalKeyboardKey.arrowUp):
              const DirectionalSelectTreeNodeIntent(false),
          LogicalKeySet(
                  LogicalKeyboardKey.shiftLeft, LogicalKeyboardKey.arrowDown):
              const DirectionalSelectTreeNodeIntent(true),
          LogicalKeySet(
                  LogicalKeyboardKey.shiftRight, LogicalKeyboardKey.arrowUp):
              const DirectionalSelectTreeNodeIntent(false),
          LogicalKeySet(
                  LogicalKeyboardKey.shiftRight, LogicalKeyboardKey.arrowDown):
              const DirectionalSelectTreeNodeIntent(true),

          // multi select
          LogicalKeySet(LogicalKeyboardKey.control, LogicalKeyboardKey.space):
              const SelectTreeNodeIntent(),
          LogicalKeySet(
                  LogicalKeyboardKey.controlLeft, LogicalKeyboardKey.space):
              const SelectTreeNodeIntent(),
          LogicalKeySet(
                  LogicalKeyboardKey.controlRight, LogicalKeyboardKey.space):
              const SelectTreeNodeIntent(),
        }
      },
      child: Actions(
        actions: {
          SelectTreeNodeIntent: CallbackAction(
            onInvoke: (e) {
              if (_currentFocusedIndex != null) {
                final selectedNode = children[_currentFocusedIndex!];
                if (recursiveSelection) {
                  final selectedItems = <TreeNode<T>>[];
                  _walkNodes((node) {
                    selectedItems.add(node);
                  }, [selectedNode.node]);
                  widget.onSelectionChanged?.call(
                      selectedItems, _multiSelect, !selectedNode.node.selected);
                } else {
                  widget.onSelectionChanged?.call([selectedNode.node],
                      _multiSelect, !selectedNode.node.selected);
                }
              }
              return null;
            },
          ),
          DirectionalSelectTreeNodeIntent: CallbackAction(
            onInvoke: (e) {
              final bool down = (e as DirectionalSelectTreeNodeIntent).forward;
              var currentIndex = _currentFocusedIndex ?? 0;
              _startFocusedIndex ??= _currentFocusedIndex;
              var reverseSelection = currentIndex < _startFocusedIndex!;
              var equalSelection = currentIndex == _startFocusedIndex!;
              if (down) {
                for (int i = currentIndex + 1; i < children.length; i++) {
                  if (children[i].node is TreeItem<T> &&
                      children[i].expanded &&
                      (equalSelection
                          ? !children[i].node.selected
                          : (reverseSelection
                              ? children[i].node.selected
                              : !children[i].node.selected))) {
                    _currentFocusedIndex = i;
                    break;
                  }
                }
              } else {
                for (int i = currentIndex - 1; i >= 0; i--) {
                  if (children[i].node is TreeItem<T> &&
                      children[i].expanded &&
                      (equalSelection
                          ? !children[i].node.selected
                          : (reverseSelection
                              ? !children[i].node.selected
                              : children[i].node.selected))) {
                    _currentFocusedIndex = i;
                    break;
                  }
                }
              }
              _onChangeSelectionRange(children, _startFocusedIndex!,
                  _currentFocusedIndex!, recursiveSelection);
              return null;
            },
          ),
        },
        child: FocusScope(
          node: widget.focusNode,
          onKeyEvent: (node, event) {
            if (!allowMultiSelect) return KeyEventResult.ignored;
            if (event is KeyDownEvent) {
              if (event.logicalKey == LogicalKeyboardKey.shift ||
                  event.logicalKey == LogicalKeyboardKey.shiftLeft ||
                  event.logicalKey == LogicalKeyboardKey.shiftRight) {
                _rangeMultiSelect = true;
              } else if (event.logicalKey == LogicalKeyboardKey.control ||
                  event.logicalKey == LogicalKeyboardKey.controlLeft ||
                  event.logicalKey == LogicalKeyboardKey.controlRight) {
                _multiSelect = true;
              }
            } else if (event is KeyUpEvent) {
              if (event.logicalKey == LogicalKeyboardKey.shift ||
                  event.logicalKey == LogicalKeyboardKey.shiftLeft ||
                  event.logicalKey == LogicalKeyboardKey.shiftRight) {
                _rangeMultiSelect = false;
              } else if (event.logicalKey == LogicalKeyboardKey.control ||
                  event.logicalKey == LogicalKeyboardKey.controlLeft ||
                  event.logicalKey == LogicalKeyboardKey.controlRight) {
                _multiSelect = false;
              }
            }
            return KeyEventResult.ignored;
          },
          child: ListView(
            padding: padding ?? const EdgeInsets.all(8),
            shrinkWrap: widget.shrinkWrap,
            controller: widget.controller,
            children: children
                .map((data) => Data<TreeNodeData>.inherit(
                      data: data,
                      child: Builder(builder: (context) {
                        return widget.builder(
                            context, data.node as TreeItem<T>);
                      }),
                    ))
                .toList(),
          ),
        ),
      ),
    );
  }
}

/// Abstract base class for defining tree branch line styles.
///
/// BranchLine defines how visual connections are drawn between parent and child
/// nodes in tree views. Different implementations provide various visual styles
/// from no lines to complex path-based connections.
///
/// The class provides static instances for common branch line styles:
/// - [BranchLine.none] - No visual connections
/// - [BranchLine.line] - Simple vertical lines
/// - [BranchLine.path] - Connected path lines showing hierarchy
///
/// Custom implementations can be created by extending this class and implementing
/// the [build] method to return appropriate connection widgets.
///
/// Example:
/// ```dart
/// // Using built-in styles
/// TreeView(
///   branchLine: BranchLine.path, // Connected paths
///   // ... other properties
/// );
///
/// // Custom branch line implementation
/// class CustomBranchLine extends BranchLine {
///   @override
///   Widget build(BuildContext context, List<TreeNodeDepth> depth, int index) {
///     return CustomPaint(painter: MyCustomLinePainter());
///   }
/// }
/// ```
abstract class BranchLine {
  /// Predefined branch line style with no visual connections.
  static const none = IndentGuideNone();

  /// Predefined branch line style with simple vertical lines.
  static const line = IndentGuideLine();

  /// Predefined branch line style with connected path lines.
  static const path = IndentGuidePath();

  /// Builds the visual representation of branch lines for a tree node.
  ///
  /// Creates a widget that shows the connection lines between tree nodes
  /// based on the node's position in the hierarchy and its depth information.
  ///
  /// Parameters:
  /// - [context] (BuildContext): Build context for theme access
  /// - [depth] (`List<TreeNodeDepth>`): Hierarchical depth information
  /// - [index] (int): Index within the current depth level
  ///
  /// Returns: A [Widget] representing the branch line visualization
  Widget build(BuildContext context, List<TreeNodeDepth> depth, int index);
}

/// Branch line implementation with no visual connections.
///
/// Displays tree nodes without any connecting lines between parent and child
/// nodes. Use this for a minimal tree appearance.
///
/// Example:
/// ```dart
/// TreeView(
///   branchLine: BranchLine.none,
///   // ...
/// );
/// ```
class IndentGuideNone implements BranchLine {
  /// Creates an [IndentGuideNone].
  const IndentGuideNone();

  @override
  Widget build(BuildContext context, List<TreeNodeDepth> depth, int index) {
    return const SizedBox();
  }
}

/// Branch line implementation with simple vertical lines.
///
/// Displays vertical lines alongside tree nodes to indicate hierarchy levels.
/// Does not draw horizontal connections.
///
/// Example:
/// ```dart
/// TreeView(
///   branchLine: BranchLine.line,
///   // or with custom color:
///   branchLine: IndentGuideLine(color: Colors.blue),
/// );
/// ```
class IndentGuideLine implements BranchLine {
  /// Custom color for the line. If null, uses the theme border color.
  final Color? color;

  /// Creates an [IndentGuideLine] with optional custom color.
  const IndentGuideLine({this.color});

  @override
  Widget build(BuildContext context, List<TreeNodeDepth> depth, int index) {
    if (index <= 0) {
      return const SizedBox();
    }
    return CustomPaint(
      painter: _PathPainter(
        color: color ?? Theme.of(context).colorScheme.border,
        top: true,
        bottom: true,
      ),
    );
  }
}

/// Branch line implementation with connected path lines.
///
/// Displays L-shaped or T-shaped connectors showing the hierarchical
/// structure of the tree. This is the most common branch line style.
///
/// Example:
/// ```dart
/// TreeView(
///   branchLine: BranchLine.path,
///   // or with custom color:
///   branchLine: IndentGuidePath(color: Colors.grey),
/// );
/// ```
class IndentGuidePath implements BranchLine {
  /// Custom color for the path. If null, uses the theme border color.
  final Color? color;

  /// Creates an [IndentGuidePath] with optional custom color.
  const IndentGuidePath({this.color});

  @override
  Widget build(BuildContext context, List<TreeNodeDepth> depth, int index) {
    bool top = true;
    bool right = true;
    bool bottom = true;
    bool left = false;

    if (index >= 0) {
      final current = depth[index];
      if (index != depth.length - 1) {
        right = false;
        if (current.childIndex >= current.childCount - 1) {
          top = false;
        }
      }

      if (current.childIndex >= current.childCount - 1) {
        bottom = false;
      }
    } else {
      left = true;
      top = false;
      bottom = false;
    }

    return CustomPaint(
      painter: _PathPainter(
        color: color ?? Theme.of(context).colorScheme.border,
        top: top,
        right: right,
        bottom: bottom,
        left: left,
      ),
    );
  }
}

class _PathPainter extends CustomPainter {
  final Color color;
  final bool top;
  final bool right;
  final bool bottom;
  final bool left;

  _PathPainter({
    required this.color,
    this.top = false,
    this.right = false,
    this.bottom = false,
    this.left = false,
  });

  @override
  void paint(Canvas canvas, Size size) {
    final paint = Paint()
      ..color = color
      ..style = PaintingStyle.stroke
      ..strokeWidth = 1
      ..strokeCap = StrokeCap.round;
    final path = Path();
    final halfWidth = size.width / 2;
    final halfHeight = size.height / 2;
    if (top) {
      path.moveTo(halfWidth, 0);
      path.lineTo(halfWidth, halfHeight);
    }
    if (right) {
      path.moveTo(halfWidth, halfHeight);
      path.lineTo(size.width, halfHeight);
    }
    if (bottom) {
      path.moveTo(halfWidth, halfHeight);
      path.lineTo(halfWidth, size.height);
    }
    if (left) {
      path.moveTo(halfWidth, halfHeight);
      path.lineTo(0, halfHeight);
    }
    canvas.drawPath(path, paint);
  }

  @override
  bool shouldRepaint(covariant _PathPainter oldDelegate) {
    return oldDelegate.color != color ||
        oldDelegate.top != top ||
        oldDelegate.right != right ||
        oldDelegate.bottom != bottom;
  }
}

/// A comprehensive tree item widget with interaction, expansion, and selection support.
///
/// TreeItemView provides a complete tree item interface that handles user
/// interaction, visual feedback, expansion/collapse behavior, and keyboard
/// navigation. It's designed to work within a TreeView context but can be
/// used independently for custom tree implementations.
///
/// The widget supports both single and double-click interactions, optional
/// leading and trailing widgets, expandable content, and focus management.
/// It automatically integrates with the tree's selection and expansion state
/// when used within a TreeView.
///
/// Features:
/// - Click and double-click interaction support
/// - Optional expand/collapse functionality for nodes with children
/// - Leading and trailing widget support for icons or actions
/// - Keyboard navigation with arrow keys and space bar
/// - Visual selection feedback with customizable styling
/// - Focus management and accessibility support
/// - Integration with tree branch lines and indentation
///
/// The widget automatically applies appropriate styling based on selection state,
/// focus state, and tree depth. It handles the visual representation of tree
/// hierarchy through indentation and branch line integration.
///
/// Example:
/// ```dart
/// TreeItemView(
///   leading: Icon(isDirectory ? Icons.folder : Icons.insert_drive_file),
///   trailing: PopupMenuButton(items: contextMenuItems),
///   expandable: hasChildren,
///   onPressed: () => selectItem(item),
///   onDoublePressed: () => openItem(item),
///   onExpand: (expanded) => toggleExpansion(item, expanded),
///   child: Text(item.name),
/// )
/// ```
class TreeItemView extends StatefulWidget {
  /// The main content widget for this tree item.
  ///
  /// Type: `Widget`. This widget represents the primary content of the tree item,
  /// typically text or a combination of text and icons.
  final Widget child;

  /// Optional widget displayed at the leading edge of the item.
  ///
  /// Type: `Widget?`. Commonly used for icons that represent the item type,
  /// such as folder or file icons. Positioned before the main content.
  final Widget? leading;

  /// Optional widget displayed at the trailing edge of the item.
  ///
  /// Type: `Widget?`. Commonly used for action buttons, status indicators,
  /// or context menus. Positioned after the main content.
  final Widget? trailing;

  /// Callback invoked when the tree item is pressed/clicked.
  ///
  /// Type: `VoidCallback?`. Called for single-click interactions. If null,
  /// the item will not respond to press gestures.
  final VoidCallback? onPressed;

  /// Callback invoked when the tree item is double-pressed/double-clicked.
  ///
  /// Type: `VoidCallback?`. Called for double-click interactions. If null,
  /// the item will not respond to double-click gestures.
  final VoidCallback? onDoublePressed;

  /// Callback invoked when the expand/collapse state should change.
  ///
  /// Type: `ValueChanged<bool>?`. Called with the desired expansion state
  /// when the user interacts with expand controls or uses keyboard shortcuts.
  final ValueChanged<bool>? onExpand;
<<<<<<< HEAD
  final ValueChanged<bool>? onHover;
=======

  /// Whether this item can be expanded to show children.
  ///
  /// Type: `bool?`. If null, determined automatically based on whether the
  /// tree node has children. When true, expand/collapse controls are shown.
>>>>>>> 5c344535
  final bool? expandable;

  /// Optional focus node for keyboard navigation and focus management.
  ///
  /// Type: `FocusNode?`. If null, a focus node is created automatically.
  /// Allows external control of focus state for this tree item.
  final FocusNode? focusNode;
  final int? branchLineWidth;

  /// Creates a [TreeItemView] with comprehensive tree item functionality.
  ///
  /// Configures a tree item widget with interaction support, optional expansion,
  /// and customizable leading/trailing elements.
  ///
  /// Parameters:
  /// - [key] (Key?): Widget identifier for the widget tree
  /// - [child] (Widget, required): Main content widget for the tree item
  /// - [leading] (Widget?, optional): Widget displayed before the content
  /// - [trailing] (Widget?, optional): Widget displayed after the content
  /// - [onPressed] (VoidCallback?, optional): Callback for press/click events
  /// - [onDoublePressed] (VoidCallback?, optional): Callback for double-click events
  /// - [onExpand] (`ValueChanged<bool>?`, optional): Callback for expansion changes
  /// - [expandable] (bool?, optional): Whether the item can be expanded
  /// - [focusNode] (FocusNode?, optional): Focus node for keyboard navigation
  ///
  /// Example:
  /// ```dart
  /// TreeItemView(
  ///   leading: Icon(Icons.folder),
  ///   trailing: Badge(child: Text('3')),
  ///   expandable: true,
  ///   onPressed: () => handleSelection(),
  ///   onDoublePressed: () => handleOpen(),
  ///   onExpand: (expanded) => handleExpansion(expanded),
  ///   child: Text('Project Folder'),
  /// )
  /// ```
  const TreeItemView({
    super.key,
    required this.child,
    this.leading,
    this.trailing,
    this.onPressed,
    this.onDoublePressed,
    this.onExpand,
    this.onHover,
    this.expandable,
    this.focusNode,
    this.branchLineWidth = 16,
  });

  @override
  State<TreeItemView> createState() => _TreeItemViewState();
}

class _TreeItemViewState extends State<TreeItemView> {
  late FocusNode _focusNode;
  final WidgetStatesController _statesController = WidgetStatesController();

  TreeNodeData? _data;

  @override
  void initState() {
    super.initState();
    _focusNode = widget.focusNode ?? FocusNode();
    _focusNode.addListener(_onFocusChanged);
  }

  @override
  void didUpdateWidget(covariant TreeItemView oldWidget) {
    super.didUpdateWidget(oldWidget);
    if (widget.focusNode != oldWidget.focusNode) {
      oldWidget.focusNode?.removeListener(_onFocusChanged);
      _focusNode = widget.focusNode ?? FocusNode();
      _focusNode.addListener(_onFocusChanged);
    }
  }

  @override
  void dispose() {
    _focusNode.removeListener(_onFocusChanged);
    super.dispose();
  }

  void _onFocusChanged() {
    if (_data != null && _focusNode.hasFocus) {
      _data!.onFocusChanged?.call(FocusChangeReason.focusScope);
    }
  }

  @override
  void didChangeDependencies() {
    super.didChangeDependencies();
    var newData = Data.maybeOf<TreeNodeData>(context);
    if (_data != newData) {
      _data = newData;
      if (_data != null) {
        _statesController.update(WidgetState.selected, _data!.node.selected);
      }
    }
  }

  @override
  Widget build(BuildContext context) {
    final theme = Theme.of(context);
    final scaling = theme.scaling;
    final data = _data;
    assert(data != null, 'TreeItemView must be a descendant of TreeView');
    List<Widget> rowChildren = [];
    if (data!.expandIcon) rowChildren.add(SizedBox(width: 8 * scaling));
    for (int i = 0; i < data.depth.length; i++) {
      if (i == 0) {
        continue; // skip the first depth
      }
      if (!data.expandIcon) rowChildren.add(SizedBox(width: 8 * scaling));
      rowChildren.add(SizedBox(
        width: 16 * scaling,
        child: data.indentGuide.build(
          context,
          data.depth,
          i,
        ),
      ));
    }
    List<Widget> subRowChildren = [];
    if (data.expandIcon) {
      if (widget.expandable ?? data.node.children.isNotEmpty) {
        rowChildren.add(
          GestureDetector(
            onTap: () {
              if (widget.onExpand != null) {
                widget.onExpand!(!data.node.expanded);
              }
            },
            child: AnimatedRotation(
              duration: kDefaultDuration,
              turns: data.node.expanded ? 0.25 : 0,
              child: const Icon(Icons.chevron_right).iconSmall(),
            ),
          ),
        );
      } else {
        if (data.depth.length > 1) {
          rowChildren.add(SizedBox(
            width: widget.branchLineWidth! * scaling,
            child: data.indentGuide.build(
              context,
              data.depth,
              -1,
            ),
          ));
        } else {
          rowChildren.add(SizedBox(
            width: 16 * scaling,
          ));
        }
      }
    }
    if (widget.leading != null) {
      subRowChildren.add(widget.leading!);
      subRowChildren.add(SizedBox(width: 8 * scaling));
    }
    subRowChildren.add(Expanded(child: widget.child));
    if (widget.trailing != null) {
      subRowChildren.add(SizedBox(width: 8 * scaling));
      subRowChildren.add(widget.trailing!);
    }
    rowChildren.add(
      Expanded(
        child: Padding(
          padding:
              const EdgeInsets.symmetric(horizontal: 8, vertical: 4) * scaling,
          child: Row(
            crossAxisAlignment: CrossAxisAlignment.stretch,
            children: subRowChildren,
          ),
        ),
      ),
    );
    return ExcludeFocus(
      excluding: !data.expanded && !data.node.expanded,
      child: DefaultTextStyle.merge(
        overflow: TextOverflow.ellipsis,
        maxLines: 1,
        child: AnimatedCrossFade(
          duration: kDefaultDuration,
          firstCurve: Curves.easeInOut,
          secondCurve: Curves.easeInOut,
          crossFadeState: data.expanded
              ? CrossFadeState.showFirst
              : CrossFadeState.showSecond,
          secondChild: const SizedBox(),
          firstChild: IntrinsicHeight(
            child: Clickable(
              focusNode: _focusNode,
              focusOutline: !(_data?.node.selected ?? false),
              disableTransition: true,
              statesController: _statesController,
              onHover: widget.onHover,
              shortcuts: {
                if (widget.onExpand != null &&
                    (widget.expandable ?? data.node.children.isNotEmpty))
                  LogicalKeySet(LogicalKeyboardKey.arrowRight):
                      const ExpandTreeNodeIntent(),
                if (widget.onExpand != null &&
                    (widget.expandable ?? data.node.children.isNotEmpty))
                  LogicalKeySet(LogicalKeyboardKey.arrowLeft):
                      const CollapseTreeNodeIntent(),
              },
              actions: {
                ActivateIntent: CallbackAction(
                  onInvoke: (e) {
                    if (widget.onExpand != null &&
                        (widget.expandable ?? data.node.children.isNotEmpty)) {
                      widget.onExpand!(!data.node.expanded);
                    }
                    widget.onPressed?.call();
                    return null;
                  },
                ),
                CollapseTreeNodeIntent: CallbackAction(
                  onInvoke: (e) {
                    if (widget.onExpand != null &&
                        (widget.expandable ?? data.node.children.isNotEmpty)) {
                      widget.onExpand!(false);
                    }
                    return null;
                  },
                ),
                ExpandTreeNodeIntent: CallbackAction(
                  onInvoke: (e) {
                    if (widget.onExpand != null &&
                        (widget.expandable ?? data.node.children.isNotEmpty)) {
                      widget.onExpand!(true);
                    }
                    return null;
                  },
                ),
              },
              decoration: WidgetStateProperty.resolveWith(
                (states) {
                  if (states.contains(WidgetState.selected)) {
                    if (states.contains(WidgetState.focused)) {
                      return BoxDecoration(
                        color: theme.colorScheme.primary.scaleAlpha(0.1),
                        borderRadius: _borderRadiusFromPosition(
                          data.selectionPosition,
                          theme.radiusMd,
                        ),
                      );
                    }
                    return BoxDecoration(
                      color: theme.colorScheme.primary.scaleAlpha(0.05),
                      borderRadius: _borderRadiusFromPosition(
                        data.selectionPosition,
                        theme.radiusMd,
                      ),
                    );
                  }
                  if (states.contains(WidgetState.hovered)) {
                    return BoxDecoration(
                      color: theme.colorScheme.primary.scaleAlpha(0.03),
                      borderRadius: BorderRadius.circular(theme.radiusMd),
                    );
                  }
                  return const BoxDecoration();
                },
              ),
              behavior: HitTestBehavior.translucent,
              mouseCursor: widget.onDoublePressed != null ||
                      widget.onPressed != null ||
                      (widget.onExpand != null &&
                          (widget.expandable ?? data.node.children.isNotEmpty))
                  ? const WidgetStatePropertyAll(SystemMouseCursors.click)
                  : const WidgetStatePropertyAll(SystemMouseCursors.basic),
              onDoubleTap: () {
                if (widget.onDoublePressed != null) {
                  widget.onDoublePressed!();
                }
                if (widget.onExpand != null &&
                    (widget.expandable ?? data.node.children.isNotEmpty)) {
                  widget.onExpand!(!data.node.expanded);
                }
                _focusNode.requestFocus();
              },
              onPressed: () {
                if (widget.onPressed != null) {
                  widget.onPressed!();
                }
                _focusNode.requestFocus();
                _data!.onFocusChanged?.call(FocusChangeReason.userInteraction);
              },
              enabled: widget.onPressed != null ||
                  widget.onDoublePressed != null ||
                  (widget.onExpand != null &&
                      (widget.expandable ?? data.node.children.isNotEmpty)),
              child: Row(
                crossAxisAlignment: CrossAxisAlignment.stretch,
                children: rowChildren,
              ),
            ),
          ),
        ).iconSmall(),
      ),
    );
  }
}

/// Intent to expand a tree node.
///
/// Used with Flutter's Actions/Shortcuts system to programmatically
/// expand a collapsed tree node to show its children.
class ExpandTreeNodeIntent extends Intent {
  /// Creates an [ExpandTreeNodeIntent].
  const ExpandTreeNodeIntent();
}

/// Intent to collapse a tree node.
///
/// Used with Flutter's Actions/Shortcuts system to programmatically
/// collapse an expanded tree node to hide its children.
class CollapseTreeNodeIntent extends Intent {
  /// Creates a [CollapseTreeNodeIntent].
  const CollapseTreeNodeIntent();
}

/// Intent to select a tree node.
///
/// Used with Flutter's Actions/Shortcuts system to programmatically
/// select the currently focused tree node.
class SelectTreeNodeIntent extends Intent {
  /// Creates a [SelectTreeNodeIntent].
  const SelectTreeNodeIntent();
}

/// Intent to navigate and select tree nodes directionally.
///
/// Used with Flutter's Actions/Shortcuts system to move focus
/// up or down the tree and optionally select nodes.
class DirectionalSelectTreeNodeIntent extends Intent {
  /// Whether to move forward (true) or backward (false) in the tree.
  final bool forward;

  /// Creates a [DirectionalSelectTreeNodeIntent].
  const DirectionalSelectTreeNodeIntent(this.forward);
}<|MERGE_RESOLUTION|>--- conflicted
+++ resolved
@@ -2201,15 +2201,11 @@
   /// Type: `ValueChanged<bool>?`. Called with the desired expansion state
   /// when the user interacts with expand controls or uses keyboard shortcuts.
   final ValueChanged<bool>? onExpand;
-<<<<<<< HEAD
-  final ValueChanged<bool>? onHover;
-=======
 
   /// Whether this item can be expanded to show children.
   ///
   /// Type: `bool?`. If null, determined automatically based on whether the
   /// tree node has children. When true, expand/collapse controls are shown.
->>>>>>> 5c344535
   final bool? expandable;
 
   /// Optional focus node for keyboard navigation and focus management.
@@ -2217,7 +2213,6 @@
   /// Type: `FocusNode?`. If null, a focus node is created automatically.
   /// Allows external control of focus state for this tree item.
   final FocusNode? focusNode;
-  final int? branchLineWidth;
 
   /// Creates a [TreeItemView] with comprehensive tree item functionality.
   ///
@@ -2255,10 +2250,8 @@
     this.onPressed,
     this.onDoublePressed,
     this.onExpand,
-    this.onHover,
     this.expandable,
     this.focusNode,
-    this.branchLineWidth = 16,
   });
 
   @override
@@ -2354,7 +2347,7 @@
       } else {
         if (data.depth.length > 1) {
           rowChildren.add(SizedBox(
-            width: widget.branchLineWidth! * scaling,
+            width: 16 * scaling,
             child: data.indentGuide.build(
               context,
               data.depth,
@@ -2408,7 +2401,6 @@
               focusOutline: !(_data?.node.selected ?? false),
               disableTransition: true,
               statesController: _statesController,
-              onHover: widget.onHover,
               shortcuts: {
                 if (widget.onExpand != null &&
                     (widget.expandable ?? data.node.children.isNotEmpty))
@@ -2469,12 +2461,6 @@
                       ),
                     );
                   }
-                  if (states.contains(WidgetState.hovered)) {
-                    return BoxDecoration(
-                      color: theme.colorScheme.primary.scaleAlpha(0.03),
-                      borderRadius: BorderRadius.circular(theme.radiusMd),
-                    );
-                  }
                   return const BoxDecoration();
                 },
               ),
