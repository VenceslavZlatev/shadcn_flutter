import 'dart:math';

import '../../../shadcn_flutter.dart';

class ToggleController extends ValueNotifier<bool>
    with ComponentController<bool> {
  ToggleController([super.value = false]);

  void toggle() {
    value = !value;
  }
}

class ControlledToggle extends StatelessWidget with ControlledComponent<bool> {
  @override
  final bool? initialValue;
  @override
  final ValueChanged<bool>? onChanged;
  @override
  final bool enabled;
  @override
  final ToggleController? controller;

  final Widget child;
  final ButtonStyle style;

  const ControlledToggle({
    super.key,
    this.controller,
    this.initialValue,
    this.onChanged,
    this.enabled = true,
    required this.child,
    this.style = const ButtonStyle.ghost(),
  });

  @override
  Widget build(BuildContext context) {
    return ControlledComponentAdapter(
      controller: controller,
      initialValue: initialValue,
      onChanged: onChanged,
      enabled: enabled,
      builder: (context, data) {
        return Toggle(
          value: data.value,
          onChanged: data.onChanged,
          enabled: data.enabled,
          style: style,
          child: child,
        );
      },
    );
  }
}

class Toggle extends StatefulWidget {
  final bool value;
  final ValueChanged<bool>? onChanged;
  final Widget child;
  final ButtonStyle style;
  final bool? enabled;

  const Toggle({
    super.key,
    required this.value,
    this.onChanged,
    required this.child,
    this.enabled,
    this.style = const ButtonStyle.ghost(),
  });

  @override
  ToggleState createState() => ToggleState();
}

// toggle button is just ghost button
class ToggleState extends State<Toggle> with FormValueSupplier<bool, Toggle> {
  final WidgetStatesController statesController = WidgetStatesController();

  @override
  void initState() {
    super.initState();
    statesController.update(WidgetState.selected, widget.value);
    formValue = widget.value;
  }

  @override
  void didUpdateWidget(Toggle oldWidget) {
    super.didUpdateWidget(oldWidget);
    if (oldWidget.value != widget.value) {
      statesController.update(WidgetState.selected, widget.value);
      formValue = widget.value;
    }
  }

  @override
  void didReplaceFormValue(bool value) {
    if (widget.onChanged != null) {
      widget.onChanged!(value);
    }
  }

  @override
  Widget build(BuildContext context) {
    return Button(
        statesController: statesController,
        enabled: widget.enabled,
        style: widget.value
            ? ButtonStyle.secondary(
                density: widget.style.density,
                shape: widget.style.shape,
                size: widget.style.size,
              )
            : widget.style.copyWith(textStyle: (context, states, value) {
                final theme = Theme.of(context);
                return value.copyWith(
                  color: states.contains(WidgetState.hovered)
                      ? theme.colorScheme.mutedForeground
                      : null,
                );
              }, iconTheme: (context, states, value) {
                final theme = Theme.of(context);
                return value.copyWith(
                  color: states.contains(WidgetState.hovered)
                      ? theme.colorScheme.mutedForeground
                      : null,
                );
              }),
        onPressed: widget.onChanged != null
            ? () {
                widget.onChanged!(!widget.value);
              }
            : null,
        child: widget.child);
  }
}

class SelectedButton extends StatefulWidget {
  final bool value;
  final ValueChanged<bool>? onChanged;
  final Widget child;
  final AbstractButtonStyle style;
  final AbstractButtonStyle selectedStyle;
  final bool? enabled;
  final AlignmentGeometry? alignment;
  final AlignmentGeometry? marginAlignment;
  final bool disableTransition;
  final ValueChanged<bool>? onHover;
  final ValueChanged<bool>? onFocus;
  final bool? enableFeedback;
  final GestureTapDownCallback? onTapDown;
  final GestureTapUpCallback? onTapUp;
  final GestureTapCancelCallback? onTapCancel;
  final GestureTapDownCallback? onSecondaryTapDown;
  final GestureTapUpCallback? onSecondaryTapUp;
  final GestureTapCancelCallback? onSecondaryTapCancel;
  final GestureTapDownCallback? onTertiaryTapDown;
  final GestureTapUpCallback? onTertiaryTapUp;
  final GestureTapCancelCallback? onTertiaryTapCancel;
  final GestureLongPressStartCallback? onLongPressStart;
  final GestureLongPressUpCallback? onLongPressUp;
  final GestureLongPressMoveUpdateCallback? onLongPressMoveUpdate;
  final GestureLongPressEndCallback? onLongPressEnd;
  final GestureLongPressUpCallback? onSecondaryLongPress;
  final GestureLongPressUpCallback? onTertiaryLongPress;
  final bool disableHoverEffect;
  final WidgetStatesController? statesController;
  final VoidCallback? onPressed;

  const SelectedButton({
    super.key,
    required this.value,
    this.onChanged,
    required this.child,
    this.enabled,
    this.style = const ButtonStyle.ghost(),
    this.selectedStyle = const ButtonStyle.secondary(),
    this.alignment,
    this.marginAlignment,
    this.disableTransition = false,
    this.onHover,
    this.onFocus,
    this.enableFeedback,
    this.onTapDown,
    this.onTapUp,
    this.onTapCancel,
    this.onSecondaryTapDown,
    this.onSecondaryTapUp,
    this.onSecondaryTapCancel,
    this.onTertiaryTapDown,
    this.onTertiaryTapUp,
    this.onTertiaryTapCancel,
    this.onLongPressStart,
    this.onLongPressUp,
    this.onLongPressMoveUpdate,
    this.onLongPressEnd,
    this.onSecondaryLongPress,
    this.onTertiaryLongPress,
    this.disableHoverEffect = false,
    this.statesController,
    this.onPressed,
  });

  @override
  SelectedButtonState createState() => SelectedButtonState();
}

// toggle button is just ghost button
class SelectedButtonState extends State<SelectedButton> {
  late WidgetStatesController statesController;
  @override
  void initState() {
    super.initState();
    statesController = widget.statesController ?? WidgetStatesController();
    statesController.update(WidgetState.selected, widget.value);
  }

  @override
  void didUpdateWidget(SelectedButton oldWidget) {
    super.didUpdateWidget(oldWidget);
    if (oldWidget.statesController != widget.statesController) {
      statesController = widget.statesController ?? WidgetStatesController();
      statesController.update(WidgetState.selected, widget.value);
    }
    if (oldWidget.value != widget.value) {
      statesController.update(WidgetState.selected, widget.value);
    }
  }

  @override
  Widget build(BuildContext context) {
    return Button(
        statesController: statesController,
        enabled: widget.enabled,
        style: widget.value ? widget.selectedStyle : widget.style,
        alignment: widget.alignment,
        marginAlignment: widget.marginAlignment,
        disableTransition: widget.disableTransition,
        onHover: widget.onHover,
        onFocus: widget.onFocus,
        enableFeedback: widget.enableFeedback,
        onTapDown: widget.onTapDown,
        onTapUp: widget.onTapUp,
        onTapCancel: widget.onTapCancel,
        onSecondaryTapDown: widget.onSecondaryTapDown,
        onSecondaryTapUp: widget.onSecondaryTapUp,
        onSecondaryTapCancel: widget.onSecondaryTapCancel,
        onTertiaryTapDown: widget.onTertiaryTapDown,
        onTertiaryTapUp: widget.onTertiaryTapUp,
        onTertiaryTapCancel: widget.onTertiaryTapCancel,
        onLongPressStart: widget.onLongPressStart,
        onLongPressUp: widget.onLongPressUp,
        onLongPressMoveUpdate: widget.onLongPressMoveUpdate,
        onLongPressEnd: widget.onLongPressEnd,
        onSecondaryLongPress: widget.onSecondaryLongPress,
        onTertiaryLongPress: widget.onTertiaryLongPress,
        disableHoverEffect: widget.disableHoverEffect,
        onPressed: () {
          if (widget.onChanged != null) {
            widget.onChanged!(!widget.value);
          }
          if (widget.onPressed != null) {
            widget.onPressed!();
          }
        },
        child: widget.child);
  }
}

class Button extends StatefulWidget {
  final bool? enabled;
  final bool disableTransition;
  final Widget? leading;
  final Widget? trailing;
  final Widget child;
  final VoidCallback? onPressed;
  final FocusNode? focusNode;
  final AlignmentGeometry? alignment;
  final AbstractButtonStyle style;
  final ValueChanged<bool>? onHover;
  final ValueChanged<bool>? onFocus;

  final bool? enableFeedback;
  final GestureTapDownCallback? onTapDown;
  final GestureTapUpCallback? onTapUp;
  final GestureTapCancelCallback? onTapCancel;
  final GestureTapDownCallback? onSecondaryTapDown;
  final GestureTapUpCallback? onSecondaryTapUp;
  final GestureTapCancelCallback? onSecondaryTapCancel;
  final GestureTapDownCallback? onTertiaryTapDown;
  final GestureTapUpCallback? onTertiaryTapUp;
  final GestureTapCancelCallback? onTertiaryTapCancel;
  final GestureLongPressStartCallback? onLongPressStart;
  final GestureLongPressUpCallback? onLongPressUp;
  final GestureLongPressMoveUpdateCallback? onLongPressMoveUpdate;
  final GestureLongPressEndCallback? onLongPressEnd;
  final GestureLongPressUpCallback? onSecondaryLongPress;
  final GestureLongPressUpCallback? onTertiaryLongPress;
  final bool disableHoverEffect;
  final WidgetStatesController? statesController;
  final AlignmentGeometry? marginAlignment;
  final bool disableFocusOutline;
  const Button({
    super.key,
    this.statesController,
    this.leading,
    this.trailing,
    required this.child,
    this.onPressed,
    this.focusNode,
    this.alignment,
    required this.style,
    this.enabled,
    this.disableTransition = false,
    this.onFocus,
    this.onHover,
    this.disableHoverEffect = false,
    this.enableFeedback,
    this.onTapDown,
    this.onTapUp,
    this.onTapCancel,
    this.onSecondaryTapDown,
    this.onSecondaryTapUp,
    this.onSecondaryTapCancel,
    this.onTertiaryTapDown,
    this.onTertiaryTapUp,
    this.onTertiaryTapCancel,
    this.onLongPressStart,
    this.onLongPressUp,
    this.onLongPressMoveUpdate,
    this.onLongPressEnd,
    this.onSecondaryLongPress,
    this.onTertiaryLongPress,
    this.marginAlignment,
    this.disableFocusOutline = false,
  });

  const Button.primary({
    super.key,
    this.statesController,
    this.leading,
    this.trailing,
    required this.child,
    this.onPressed,
    this.focusNode,
    this.alignment,
    this.enabled,
    this.style = ButtonVariance.primary,
    this.disableTransition = false,
    this.onFocus,
    this.onHover,
    this.disableHoverEffect = false,
    this.enableFeedback,
    this.onTapDown,
    this.onTapUp,
    this.onTapCancel,
    this.onSecondaryTapDown,
    this.onSecondaryTapUp,
    this.onSecondaryTapCancel,
    this.onTertiaryTapDown,
    this.onTertiaryTapUp,
    this.onTertiaryTapCancel,
    this.onLongPressStart,
    this.onLongPressUp,
    this.onLongPressMoveUpdate,
    this.onLongPressEnd,
    this.onSecondaryLongPress,
    this.onTertiaryLongPress,
    this.marginAlignment,
    this.disableFocusOutline = false,
  });

  const Button.secondary({
    super.key,
    this.statesController,
    this.leading,
    this.trailing,
    required this.child,
    this.onPressed,
    this.focusNode,
    this.alignment,
    this.enabled,
    this.style = ButtonVariance.secondary,
    this.disableTransition = false,
    this.onFocus,
    this.onHover,
    this.disableHoverEffect = false,
    this.enableFeedback,
    this.onTapDown,
    this.onTapUp,
    this.onTapCancel,
    this.onSecondaryTapDown,
    this.onSecondaryTapUp,
    this.onSecondaryTapCancel,
    this.onTertiaryTapDown,
    this.onTertiaryTapUp,
    this.onTertiaryTapCancel,
    this.onLongPressStart,
    this.onLongPressUp,
    this.onLongPressMoveUpdate,
    this.onLongPressEnd,
    this.onSecondaryLongPress,
    this.onTertiaryLongPress,
    this.marginAlignment,
    this.disableFocusOutline = false,
  });

  const Button.outline({
    super.key,
    this.statesController,
    this.leading,
    this.trailing,
    required this.child,
    this.onPressed,
    this.focusNode,
    this.alignment,
    this.enabled,
    this.style = ButtonVariance.outline,
    this.disableTransition = false,
    this.onFocus,
    this.onHover,
    this.disableHoverEffect = false,
    this.enableFeedback,
    this.onTapDown,
    this.onTapUp,
    this.onTapCancel,
    this.onSecondaryTapDown,
    this.onSecondaryTapUp,
    this.onSecondaryTapCancel,
    this.onTertiaryTapDown,
    this.onTertiaryTapUp,
    this.onTertiaryTapCancel,
    this.onLongPressStart,
    this.onLongPressUp,
    this.onLongPressMoveUpdate,
    this.onLongPressEnd,
    this.onSecondaryLongPress,
    this.onTertiaryLongPress,
    this.marginAlignment,
    this.disableFocusOutline = false,
  });

  const Button.ghost({
    super.key,
    this.statesController,
    this.leading,
    this.trailing,
    required this.child,
    this.onPressed,
    this.focusNode,
    this.alignment,
    this.enabled,
    this.style = ButtonVariance.ghost,
    this.disableTransition = false,
    this.onFocus,
    this.onHover,
    this.disableHoverEffect = false,
    this.enableFeedback,
    this.onTapDown,
    this.onTapUp,
    this.onTapCancel,
    this.onSecondaryTapDown,
    this.onSecondaryTapUp,
    this.onSecondaryTapCancel,
    this.onTertiaryTapDown,
    this.onTertiaryTapUp,
    this.onTertiaryTapCancel,
    this.onLongPressStart,
    this.onLongPressUp,
    this.onLongPressMoveUpdate,
    this.onLongPressEnd,
    this.onSecondaryLongPress,
    this.onTertiaryLongPress,
    this.marginAlignment,
    this.disableFocusOutline = false,
  });

  const Button.link({
    super.key,
    this.statesController,
    this.leading,
    this.trailing,
    required this.child,
    this.onPressed,
    this.focusNode,
    this.alignment,
    this.enabled,
    this.style = ButtonVariance.link,
    this.disableTransition = false,
    this.onFocus,
    this.onHover,
    this.disableHoverEffect = false,
    this.enableFeedback,
    this.onTapDown,
    this.onTapUp,
    this.onTapCancel,
    this.onSecondaryTapDown,
    this.onSecondaryTapUp,
    this.onSecondaryTapCancel,
    this.onTertiaryTapDown,
    this.onTertiaryTapUp,
    this.onTertiaryTapCancel,
    this.onLongPressStart,
    this.onLongPressUp,
    this.onLongPressMoveUpdate,
    this.onLongPressEnd,
    this.onSecondaryLongPress,
    this.onTertiaryLongPress,
    this.marginAlignment,
    this.disableFocusOutline = false,
  });

  const Button.text({
    super.key,
    this.statesController,
    this.leading,
    this.trailing,
    required this.child,
    this.onPressed,
    this.focusNode,
    this.alignment,
    this.enabled,
    this.style = ButtonVariance.text,
    this.disableTransition = false,
    this.onFocus,
    this.onHover,
    this.disableHoverEffect = false,
    this.enableFeedback,
    this.onTapDown,
    this.onTapUp,
    this.onTapCancel,
    this.onSecondaryTapDown,
    this.onSecondaryTapUp,
    this.onSecondaryTapCancel,
    this.onTertiaryTapDown,
    this.onTertiaryTapUp,
    this.onTertiaryTapCancel,
    this.onLongPressStart,
    this.onLongPressUp,
    this.onLongPressMoveUpdate,
    this.onLongPressEnd,
    this.onSecondaryLongPress,
    this.onTertiaryLongPress,
    this.marginAlignment,
    this.disableFocusOutline = false,
  });

  const Button.destructive({
    super.key,
    this.statesController,
    this.leading,
    this.trailing,
    required this.child,
    this.onPressed,
    this.focusNode,
    this.alignment,
    this.enabled,
    this.style = ButtonVariance.destructive,
    this.disableTransition = false,
    this.onFocus,
    this.onHover,
    this.disableHoverEffect = false,
    this.enableFeedback,
    this.onTapDown,
    this.onTapUp,
    this.onTapCancel,
    this.onSecondaryTapDown,
    this.onSecondaryTapUp,
    this.onSecondaryTapCancel,
    this.onTertiaryTapDown,
    this.onTertiaryTapUp,
    this.onTertiaryTapCancel,
    this.onLongPressStart,
    this.onLongPressUp,
    this.onLongPressMoveUpdate,
    this.onLongPressEnd,
    this.onSecondaryLongPress,
    this.onTertiaryLongPress,
    this.marginAlignment,
    this.disableFocusOutline = false,
  });

  const Button.fixed({
    super.key,
    this.statesController,
    this.leading,
    this.trailing,
    required this.child,
    this.onPressed,
    this.focusNode,
    this.alignment,
    this.enabled,
    this.style = ButtonVariance.fixed,
    this.disableTransition = false,
    this.onFocus,
    this.onHover,
    this.disableHoverEffect = false,
    this.enableFeedback,
    this.onTapDown,
    this.onTapUp,
    this.onTapCancel,
    this.onSecondaryTapDown,
    this.onSecondaryTapUp,
    this.onSecondaryTapCancel,
    this.onTertiaryTapDown,
    this.onTertiaryTapUp,
    this.onTertiaryTapCancel,
    this.onLongPressStart,
    this.onLongPressUp,
    this.onLongPressMoveUpdate,
    this.onLongPressEnd,
    this.onSecondaryLongPress,
    this.onTertiaryLongPress,
    this.marginAlignment,
    this.disableFocusOutline = false,
  });

  const Button.card({
    super.key,
    this.statesController,
    this.leading,
    this.trailing,
    required this.child,
    this.onPressed,
    this.focusNode,
    this.alignment,
    this.enabled,
    this.style = ButtonVariance.card,
    this.disableTransition = false,
    this.onFocus,
    this.onHover,
    this.disableHoverEffect = false,
    this.enableFeedback,
    this.onTapDown,
    this.onTapUp,
    this.onTapCancel,
    this.onSecondaryTapDown,
    this.onSecondaryTapUp,
    this.onSecondaryTapCancel,
    this.onTertiaryTapDown,
    this.onTertiaryTapUp,
    this.onTertiaryTapCancel,
    this.onLongPressStart,
    this.onLongPressUp,
    this.onLongPressMoveUpdate,
    this.onLongPressEnd,
    this.onSecondaryLongPress,
    this.onTertiaryLongPress,
    this.marginAlignment,
    this.disableFocusOutline = false,
  });

  @override
  ButtonState createState() => ButtonState();
}

class ButtonState<T extends Button> extends State<T> {
  bool get _shouldEnableFeedback {
    final platform = Theme.of(context).platform;
    return isMobile(platform);
  }

  AbstractButtonStyle? _style;
  ButtonStyleOverrideData? _overrideData;

  @override
  void didChangeDependencies() {
    super.didChangeDependencies();
    var style = widget.style;
    var overrideData = Data.maybeOf<ButtonStyleOverrideData>(context);
    if (overrideData != _overrideData) {
      _overrideData = overrideData;
      if (overrideData != null) {
        style = style.copyWith(
          decoration: overrideData.decoration,
          mouseCursor: overrideData.mouseCursor,
          padding: overrideData.padding,
          textStyle: overrideData.textStyle,
          iconTheme: overrideData.iconTheme,
          margin: overrideData.margin,
        );
      }
    }
    _style = style;
  }

  @override
  void didUpdateWidget(T oldWidget) {
    super.didUpdateWidget(oldWidget);
    if (widget.style != oldWidget.style) {
      var style = widget.style;
      var overrideData = _overrideData;
      if (overrideData != null) {
        style = style.copyWith(
          decoration: overrideData.decoration,
          mouseCursor: overrideData.mouseCursor,
          padding: overrideData.padding,
          textStyle: overrideData.textStyle,
          iconTheme: overrideData.iconTheme,
          margin: overrideData.margin,
        );
      }
      _style = style;
    }
  }

  EdgeInsetsGeometry _resolveMargin(Set<WidgetState> states) {
    return _style!.margin(context, states);
  }

  Decoration _resolveDecoration(Set<WidgetState> states) {
    return _style!.decoration(context, states);
  }

  MouseCursor _resolveMouseCursor(Set<WidgetState> states) {
    return _style!.mouseCursor(context, states);
  }

  EdgeInsetsGeometry _resolvePadding(Set<WidgetState> states) {
    return _style!.padding(context, states);
  }

  TextStyle _resolveTextStyle(Set<WidgetState> states) {
    return _style!.textStyle(context, states);
  }

  IconThemeData _resolveIconTheme(Set<WidgetState> states) {
    return _style!.iconTheme(context, states);
  }

  @override
  Widget build(BuildContext context) {
    final theme = Theme.of(context);
    final scaling = theme.scaling;
    bool enableFeedback = widget.enableFeedback ?? _shouldEnableFeedback;
    return Clickable(
      disableFocusOutline: widget.disableFocusOutline,
      statesController: widget.statesController,
      focusNode: widget.focusNode,
      enabled: widget.enabled ?? widget.onPressed != null,
      marginAlignment: widget.marginAlignment,
      disableTransition: widget.disableTransition,
      onHover: widget.onHover,
      onFocus: widget.onFocus,
      disableHoverEffect: widget.disableHoverEffect,
      enableFeedback: enableFeedback,
      margin: WidgetStateProperty.resolveWith(_resolveMargin),
      decoration: WidgetStateProperty.resolveWith(_resolveDecoration),
      mouseCursor: WidgetStateProperty.resolveWith(_resolveMouseCursor),
      padding: WidgetStateProperty.resolveWith(_resolvePadding),
      textStyle: WidgetStateProperty.resolveWith(_resolveTextStyle),
      iconTheme: WidgetStateProperty.resolveWith(_resolveIconTheme),
      transform: enableFeedback
          ? WidgetStateProperty.resolveWith((states) {
              if (states.contains(WidgetState.pressed)) {
                // scale down to 95% with alignment at center
                return Matrix4.identity()..scale(0.95);
              }
              return null;
            })
          : null,
      onPressed: widget.onPressed,
      onTapDown: widget.onTapDown,
      onTapUp: widget.onTapUp,
      onTapCancel: widget.onTapCancel,
      onSecondaryTapDown: widget.onSecondaryTapDown,
      onSecondaryTapUp: widget.onSecondaryTapUp,
      onSecondaryTapCancel: widget.onSecondaryTapCancel,
      onTertiaryTapDown: widget.onTertiaryTapDown,
      onTertiaryTapUp: widget.onTertiaryTapUp,
      onTertiaryTapCancel: widget.onTertiaryTapCancel,
      onLongPressStart: widget.onLongPressStart,
      onLongPressUp: widget.onLongPressUp,
      onLongPressMoveUpdate: widget.onLongPressMoveUpdate,
      onLongPressEnd: widget.onLongPressEnd,
      onSecondaryLongPress: widget.onSecondaryLongPress,
      onTertiaryLongPress: widget.onTertiaryLongPress,
      child: widget.leading == null && widget.trailing == null
          ? Align(
              heightFactor: 1,
              widthFactor: 1,
              alignment: widget.alignment ?? Alignment.center,
              child: widget.child,
            )
          : IntrinsicWidth(
              child: IntrinsicHeight(
                child: Row(
                  mainAxisSize: MainAxisSize.min,
                  crossAxisAlignment: CrossAxisAlignment.stretch,
                  children: [
                    if (widget.leading != null) widget.leading!,
                    if (widget.leading != null) Gap(8 * scaling),
                    Expanded(
                      child: Align(
                        widthFactor: 1,
                        heightFactor: 1,
                        alignment: widget.alignment ??
                            AlignmentDirectional.centerStart,
                        child: widget.child,
                      ),
                    ),
                    if (widget.trailing != null) Gap(8 * scaling),
                    if (widget.trailing != null) widget.trailing!,
                  ],
                ),
              ),
            ),
    );
  }
}

class ButtonSize {
  final double scale;
  const ButtonSize(this.scale);
  static const ButtonSize normal = ButtonSize(1);
  static const ButtonSize xSmall = ButtonSize(1 / 2);
  static const ButtonSize small = ButtonSize(3 / 4);
  static const ButtonSize large = ButtonSize(2);
  static const ButtonSize xLarge = ButtonSize(3);
}

typedef DensityModifier = EdgeInsets Function(EdgeInsets padding);

class ButtonDensity {
  final DensityModifier modifier;
  const ButtonDensity(this.modifier);
  static const ButtonDensity normal = ButtonDensity(_densityNormal);
  static const ButtonDensity comfortable = ButtonDensity(_densityComfortable);
  static const ButtonDensity icon = ButtonDensity(_densityIcon);
  static const ButtonDensity iconComfortable =
      ButtonDensity(_densityIconComfortable);
  static const ButtonDensity iconDense = ButtonDensity(_densityIconDense);
  static const ButtonDensity dense = ButtonDensity(_densityDense);
  static const ButtonDensity compact = ButtonDensity(_densityCompact);
}

EdgeInsets _densityNormal(EdgeInsets padding) {
  return padding;
}

EdgeInsets _densityDense(EdgeInsets padding) {
  return padding * 0.5;
}

EdgeInsets _densityCompact(EdgeInsets padding) {
  return EdgeInsets.zero;
}

EdgeInsets _densityIcon(EdgeInsets padding) {
  return EdgeInsets.all(
      min(padding.top, min(padding.bottom, min(padding.left, padding.right))));
}

EdgeInsets _densityIconComfortable(EdgeInsets padding) {
  return EdgeInsets.all(
      max(padding.top, max(padding.bottom, max(padding.left, padding.right))));
}

EdgeInsets _densityIconDense(EdgeInsets padding) {
  return EdgeInsets.all(
      min(padding.top, min(padding.bottom, min(padding.left, padding.right))) *
          0.5);
}

EdgeInsets _densityComfortable(EdgeInsets padding) {
  return padding * 2;
}

enum ButtonShape {
  rectangle,
  circle,
}

typedef ButtonStateProperty<T> = T Function(
    BuildContext context, Set<WidgetState> states);

abstract class AbstractButtonStyle {
  ButtonStateProperty<Decoration> get decoration;
  ButtonStateProperty<MouseCursor> get mouseCursor;
  ButtonStateProperty<EdgeInsetsGeometry> get padding;
  ButtonStateProperty<TextStyle> get textStyle;
  ButtonStateProperty<IconThemeData> get iconTheme;
  ButtonStateProperty<EdgeInsetsGeometry> get margin;
}

class ButtonStyle implements AbstractButtonStyle {
  final AbstractButtonStyle variance;
  final ButtonSize size;
  final ButtonDensity density;
  final ButtonShape shape;

  const ButtonStyle({
    required this.variance,
    this.size = ButtonSize.normal,
    this.density = ButtonDensity.normal,
    this.shape = ButtonShape.rectangle,
  });

  const ButtonStyle.primary({
    this.size = ButtonSize.normal,
    this.density = ButtonDensity.normal,
    this.shape = ButtonShape.rectangle,
  }) : variance = ButtonVariance.primary;

  const ButtonStyle.secondary({
    this.size = ButtonSize.normal,
    this.density = ButtonDensity.normal,
    this.shape = ButtonShape.rectangle,
  }) : variance = ButtonVariance.secondary;

  const ButtonStyle.outline({
    this.size = ButtonSize.normal,
    this.density = ButtonDensity.normal,
    this.shape = ButtonShape.rectangle,
  }) : variance = ButtonVariance.outline;

  const ButtonStyle.ghost({
    this.size = ButtonSize.normal,
    this.density = ButtonDensity.normal,
    this.shape = ButtonShape.rectangle,
  }) : variance = ButtonVariance.ghost;

  const ButtonStyle.ghostBar({
    this.size = ButtonSize.normal,
    this.density = ButtonDensity.normal,
    this.shape = ButtonShape.rectangle,
  }) : variance = ButtonVariance.ghostBar;

  const ButtonStyle.link({
    this.size = ButtonSize.normal,
    this.density = ButtonDensity.normal,
    this.shape = ButtonShape.rectangle,
  }) : variance = ButtonVariance.link;

  const ButtonStyle.text({
    this.size = ButtonSize.normal,
    this.density = ButtonDensity.normal,
    this.shape = ButtonShape.rectangle,
  }) : variance = ButtonVariance.text;

  const ButtonStyle.destructive({
    this.size = ButtonSize.normal,
    this.density = ButtonDensity.normal,
    this.shape = ButtonShape.rectangle,
  }) : variance = ButtonVariance.destructive;

  const ButtonStyle.fixed({
    this.size = ButtonSize.normal,
    this.density = ButtonDensity.normal,
    this.shape = ButtonShape.rectangle,
  }) : variance = ButtonVariance.fixed;

  const ButtonStyle.menu({
    this.size = ButtonSize.normal,
    this.density = ButtonDensity.normal,
    this.shape = ButtonShape.rectangle,
  }) : variance = ButtonVariance.menu;

  const ButtonStyle.menubar({
    this.size = ButtonSize.normal,
    this.density = ButtonDensity.normal,
    this.shape = ButtonShape.rectangle,
  }) : variance = ButtonVariance.menubar;

  const ButtonStyle.muted({
    this.size = ButtonSize.normal,
    this.density = ButtonDensity.normal,
    this.shape = ButtonShape.rectangle,
  }) : variance = ButtonVariance.muted;

  const ButtonStyle.primaryIcon({
    this.size = ButtonSize.normal,
    this.density = ButtonDensity.icon,
    this.shape = ButtonShape.rectangle,
  }) : variance = ButtonVariance.primary;

  const ButtonStyle.secondaryIcon({
    this.size = ButtonSize.normal,
    this.density = ButtonDensity.icon,
    this.shape = ButtonShape.rectangle,
  }) : variance = ButtonVariance.secondary;

  const ButtonStyle.outlineIcon({
    this.size = ButtonSize.normal,
    this.density = ButtonDensity.icon,
    this.shape = ButtonShape.rectangle,
  }) : variance = ButtonVariance.outline;

  const ButtonStyle.ghostIcon({
    this.size = ButtonSize.normal,
    this.density = ButtonDensity.icon,
    this.shape = ButtonShape.rectangle,
  }) : variance = ButtonVariance.ghost;

  const ButtonStyle.linkIcon({
    this.size = ButtonSize.normal,
    this.density = ButtonDensity.icon,
    this.shape = ButtonShape.rectangle,
  }) : variance = ButtonVariance.link;

  const ButtonStyle.textIcon({
    this.size = ButtonSize.normal,
    this.density = ButtonDensity.icon,
    this.shape = ButtonShape.rectangle,
  }) : variance = ButtonVariance.text;

  const ButtonStyle.destructiveIcon({
    this.size = ButtonSize.normal,
    this.density = ButtonDensity.icon,
    this.shape = ButtonShape.rectangle,
  }) : variance = ButtonVariance.destructive;

  const ButtonStyle.fixedIcon({
    this.size = ButtonSize.normal,
    this.density = ButtonDensity.icon,
    this.shape = ButtonShape.rectangle,
  }) : variance = ButtonVariance.fixed;

  const ButtonStyle.card({
    this.size = ButtonSize.normal,
    this.density = ButtonDensity.normal,
    this.shape = ButtonShape.rectangle,
  }) : variance = ButtonVariance.card;

  @override
  ButtonStateProperty<Decoration> get decoration {
    if (shape == ButtonShape.circle) {
      return _resolveCircleDecoration;
    }
    return variance.decoration;
  }

  Decoration _resolveCircleDecoration(
      BuildContext context, Set<WidgetState> states) {
    var decoration = variance.decoration(context, states);
    if (decoration is BoxDecoration) {
      return BoxDecoration(
        color: decoration.color,
        image: decoration.image,
        border: decoration.border,
        borderRadius: null,
        boxShadow: decoration.boxShadow,
        gradient: decoration.gradient,
        shape: BoxShape.circle,
        backgroundBlendMode: decoration.backgroundBlendMode,
      );
    } else if (decoration is ShapeDecoration) {
      return decoration.copyWith(
        shape: shape == ButtonShape.circle ? const CircleBorder() : null,
      );
    } else {
      throw Exception('Unsupported decoration type ${decoration.runtimeType}');
    }
  }

  @override
  ButtonStateProperty<MouseCursor> get mouseCursor {
    return variance.mouseCursor;
  }

  @override
  ButtonStateProperty<EdgeInsetsGeometry> get padding {
    if (size == ButtonSize.normal && density == ButtonDensity.normal) {
      return variance.padding;
    }
    return _resolvePadding;
  }

  EdgeInsetsGeometry _resolvePadding(
      BuildContext context, Set<WidgetState> states) {
    return density.modifier(
        variance.padding(context, states).optionallyResolve(context) *
            size.scale);
  }

  @override
  ButtonStateProperty<TextStyle> get textStyle {
    if (size == ButtonSize.normal) {
      return variance.textStyle;
    }
    return _resolveTextStyle;
  }

  TextStyle _resolveTextStyle(BuildContext context, Set<WidgetState> states) {
    var fontSize = variance.textStyle(context, states).fontSize;
    if (fontSize == null) {
      final textStyle = DefaultTextStyle.of(context).style;
      fontSize = textStyle.fontSize ?? 14;
    }
    return variance.textStyle(context, states).copyWith(
          fontSize: fontSize * size.scale,
        );
  }

  @override
  ButtonStateProperty<IconThemeData> get iconTheme {
    if (size == ButtonSize.normal) {
      return variance.iconTheme;
    }
    return _resolveIconTheme;
  }

  IconThemeData _resolveIconTheme(
      BuildContext context, Set<WidgetState> states) {
    var iconSize = variance.iconTheme(context, states).size;
    iconSize ??= IconTheme.of(context).size ?? 24;
    return variance.iconTheme(context, states).copyWith(
          size: iconSize * size.scale,
        );
  }

  @override
  ButtonStateProperty<EdgeInsetsGeometry> get margin {
    return variance.margin;
  }
}

abstract class ButtonTheme {
  final ButtonStatePropertyDelegate<Decoration>? decoration;
  final ButtonStatePropertyDelegate<MouseCursor>? mouseCursor;
  final ButtonStatePropertyDelegate<EdgeInsetsGeometry>? padding;
  final ButtonStatePropertyDelegate<TextStyle>? textStyle;
  final ButtonStatePropertyDelegate<IconThemeData>? iconTheme;
  final ButtonStatePropertyDelegate<EdgeInsetsGeometry>? margin;

  const ButtonTheme(
      {this.decoration,
      this.mouseCursor,
      this.padding,
      this.textStyle,
      this.iconTheme,
      this.margin});

  @override
  bool operator ==(Object other) {
    if (identical(this, other)) return true;
    return other is ButtonTheme &&
        other.decoration == decoration &&
        other.mouseCursor == mouseCursor &&
        other.padding == padding &&
        other.textStyle == textStyle &&
        other.iconTheme == iconTheme &&
        other.margin == margin;
  }

  @override
  int get hashCode => Object.hash(
      decoration, mouseCursor, padding, textStyle, iconTheme, margin);

  @override
  String toString() =>
      '$runtimeType{decoration: $decoration, mouseCursor: $mouseCursor, padding: $padding, textStyle: $textStyle, iconTheme: $iconTheme, margin: $margin}';
}

class ComponentThemeButtonStyle<T extends ButtonTheme>
    implements AbstractButtonStyle {
  final AbstractButtonStyle fallback;

  const ComponentThemeButtonStyle({required this.fallback});

  T? find(BuildContext context) {
    return ComponentTheme.maybeOf<T>(context);
  }

  @override
  ButtonStateProperty<Decoration> get decoration => _resolveDecoration;

  Decoration _resolveDecoration(BuildContext context, Set<WidgetState> states) {
    var resolved = fallback.decoration(context, states);
    return find(context)?.decoration?.call(context, states, resolved) ??
        resolved;
  }

  @override
  ButtonStateProperty<IconThemeData> get iconTheme => _resolveIconTheme;

  IconThemeData _resolveIconTheme(
      BuildContext context, Set<WidgetState> states) {
    var resolved = fallback.iconTheme(context, states);
    return find(context)?.iconTheme?.call(context, states, resolved) ??
        resolved;
  }

  @override
  ButtonStateProperty<EdgeInsetsGeometry> get margin => _resolveMargin;

  EdgeInsetsGeometry _resolveMargin(
      BuildContext context, Set<WidgetState> states) {
    var resolved = fallback.margin(context, states);
    return find(context)?.margin?.call(context, states, resolved) ?? resolved;
  }

  @override
  ButtonStateProperty<MouseCursor> get mouseCursor => _resolveMouseCursor;

  MouseCursor _resolveMouseCursor(
      BuildContext context, Set<WidgetState> states) {
    var resolved = fallback.mouseCursor(context, states);
    return find(context)?.mouseCursor?.call(context, states, resolved) ??
        resolved;
  }

  @override
  ButtonStateProperty<EdgeInsetsGeometry> get padding => _resolvePadding;

  EdgeInsetsGeometry _resolvePadding(
      BuildContext context, Set<WidgetState> states) {
    var resolved = fallback.padding(context, states);
    return find(context)?.padding?.call(context, states, resolved) ?? resolved;
  }

  @override
  ButtonStateProperty<TextStyle> get textStyle => _resolveTextStyle;

  TextStyle _resolveTextStyle(BuildContext context, Set<WidgetState> states) {
    var resolved = fallback.textStyle(context, states);
    return find(context)?.textStyle?.call(context, states, resolved) ??
        resolved;
  }
}

extension ShapeDecorationExtension on ShapeDecoration {
  ShapeDecoration copyWith({
    ShapeBorder? shape,
    Color? color,
    Gradient? gradient,
    List<BoxShadow>? shadows,
    DecorationImage? image,
  }) {
    return ShapeDecoration(
      color: color ?? this.color,
      image: image ?? this.image,
      shape: shape ?? this.shape,
      gradient: gradient ?? this.gradient,
      shadows: shadows ?? this.shadows,
    );
  }
}

extension DecorationExtension on Decoration {
  BoxDecoration copyWithIfBoxDecoration({
    Color? color,
    DecorationImage? image,
    BoxBorder? border,
    BorderRadiusGeometry? borderRadius,
    List<BoxShadow>? boxShadow,
    Gradient? gradient,
    BoxShape? shape,
    BlendMode? backgroundBlendMode,
  }) {
    if (this is BoxDecoration) {
      var boxDecoration = this as BoxDecoration;
      return BoxDecoration(
        color: color ?? boxDecoration.color,
        image: image ?? boxDecoration.image,
        border: border ?? boxDecoration.border,
        borderRadius: borderRadius ?? boxDecoration.borderRadius,
        boxShadow: boxShadow ?? boxDecoration.boxShadow,
        gradient: gradient ?? boxDecoration.gradient,
        shape: shape ?? boxDecoration.shape,
        backgroundBlendMode:
            backgroundBlendMode ?? boxDecoration.backgroundBlendMode,
      );
    }
    return BoxDecoration(
      color: color,
      image: image,
      border: border,
      borderRadius: borderRadius,
      boxShadow: boxShadow,
      gradient: gradient,
      shape: shape ?? BoxShape.rectangle,
      backgroundBlendMode: backgroundBlendMode,
    );
  }

  ShapeDecoration copyWithIfShapeDecoration({
    ShapeBorder? shape,
    Color? color,
    Gradient? gradient,
    List<BoxShadow>? shadows,
    DecorationImage? image,
  }) {
    if (this is ShapeDecoration) {
      var shapeDecoration = this as ShapeDecoration;
      return ShapeDecoration(
        color: color ?? shapeDecoration.color,
        image: image ?? shapeDecoration.image,
        shape: shape ?? shapeDecoration.shape,
        gradient: gradient ?? shapeDecoration.gradient,
        shadows: shadows ?? shapeDecoration.shadows,
      );
    }
    return ShapeDecoration(
      color: color,
      image: image,
      shape: shape ?? const RoundedRectangleBorder(),
      gradient: gradient,
      shadows: shadows,
    );
  }
}

class PrimaryButtonTheme extends ButtonTheme {
  const PrimaryButtonTheme(
      {super.decoration,
      super.mouseCursor,
      super.padding,
      super.textStyle,
      super.iconTheme,
      super.margin});

  PrimaryButtonTheme copyWith({
    ButtonStatePropertyDelegate<Decoration>? decoration,
    ButtonStatePropertyDelegate<MouseCursor>? mouseCursor,
    ButtonStatePropertyDelegate<EdgeInsetsGeometry>? padding,
    ButtonStatePropertyDelegate<TextStyle>? textStyle,
    ButtonStatePropertyDelegate<IconThemeData>? iconTheme,
    ButtonStatePropertyDelegate<EdgeInsetsGeometry>? margin,
  }) {
    return PrimaryButtonTheme(
      decoration: decoration ?? this.decoration,
      mouseCursor: mouseCursor ?? this.mouseCursor,
      padding: padding ?? this.padding,
      textStyle: textStyle ?? this.textStyle,
      iconTheme: iconTheme ?? this.iconTheme,
      margin: margin ?? this.margin,
    );
  }
}

class SecondaryButtonTheme extends ButtonTheme {
  const SecondaryButtonTheme(
      {super.decoration,
      super.mouseCursor,
      super.padding,
      super.textStyle,
      super.iconTheme,
      super.margin});

  SecondaryButtonTheme copyWith({
    ButtonStatePropertyDelegate<Decoration>? decoration,
    ButtonStatePropertyDelegate<MouseCursor>? mouseCursor,
    ButtonStatePropertyDelegate<EdgeInsetsGeometry>? padding,
    ButtonStatePropertyDelegate<TextStyle>? textStyle,
    ButtonStatePropertyDelegate<IconThemeData>? iconTheme,
    ButtonStatePropertyDelegate<EdgeInsetsGeometry>? margin,
  }) {
    return SecondaryButtonTheme(
      decoration: decoration ?? this.decoration,
      mouseCursor: mouseCursor ?? this.mouseCursor,
      padding: padding ?? this.padding,
      textStyle: textStyle ?? this.textStyle,
      iconTheme: iconTheme ?? this.iconTheme,
      margin: margin ?? this.margin,
    );
  }
}

class OutlineButtonTheme extends ButtonTheme {
  const OutlineButtonTheme(
      {super.decoration,
      super.mouseCursor,
      super.padding,
      super.textStyle,
      super.iconTheme,
      super.margin});

  OutlineButtonTheme copyWith({
    ButtonStatePropertyDelegate<Decoration>? decoration,
    ButtonStatePropertyDelegate<MouseCursor>? mouseCursor,
    ButtonStatePropertyDelegate<EdgeInsetsGeometry>? padding,
    ButtonStatePropertyDelegate<TextStyle>? textStyle,
    ButtonStatePropertyDelegate<IconThemeData>? iconTheme,
    ButtonStatePropertyDelegate<EdgeInsetsGeometry>? margin,
  }) {
    return OutlineButtonTheme(
      decoration: decoration ?? this.decoration,
      mouseCursor: mouseCursor ?? this.mouseCursor,
      padding: padding ?? this.padding,
      textStyle: textStyle ?? this.textStyle,
      iconTheme: iconTheme ?? this.iconTheme,
      margin: margin ?? this.margin,
    );
  }
}

class GhostButtonTheme extends ButtonTheme {
  const GhostButtonTheme(
      {super.decoration,
      super.mouseCursor,
      super.padding,
      super.textStyle,
      super.iconTheme,
      super.margin});

  GhostButtonTheme copyWith({
    ButtonStatePropertyDelegate<Decoration>? decoration,
    ButtonStatePropertyDelegate<MouseCursor>? mouseCursor,
    ButtonStatePropertyDelegate<EdgeInsetsGeometry>? padding,
    ButtonStatePropertyDelegate<TextStyle>? textStyle,
    ButtonStatePropertyDelegate<IconThemeData>? iconTheme,
    ButtonStatePropertyDelegate<EdgeInsetsGeometry>? margin,
  }) {
    return GhostButtonTheme(
      decoration: decoration ?? this.decoration,
      mouseCursor: mouseCursor ?? this.mouseCursor,
      padding: padding ?? this.padding,
      textStyle: textStyle ?? this.textStyle,
      iconTheme: iconTheme ?? this.iconTheme,
      margin: margin ?? this.margin,
    );
  }
}

class LinkButtonTheme extends ButtonTheme {
  const LinkButtonTheme(
      {super.decoration,
      super.mouseCursor,
      super.padding,
      super.textStyle,
      super.iconTheme,
      super.margin});

  LinkButtonTheme copyWith({
    ButtonStatePropertyDelegate<Decoration>? decoration,
    ButtonStatePropertyDelegate<MouseCursor>? mouseCursor,
    ButtonStatePropertyDelegate<EdgeInsetsGeometry>? padding,
    ButtonStatePropertyDelegate<TextStyle>? textStyle,
    ButtonStatePropertyDelegate<IconThemeData>? iconTheme,
    ButtonStatePropertyDelegate<EdgeInsetsGeometry>? margin,
  }) {
    return LinkButtonTheme(
      decoration: decoration ?? this.decoration,
      mouseCursor: mouseCursor ?? this.mouseCursor,
      padding: padding ?? this.padding,
      textStyle: textStyle ?? this.textStyle,
      iconTheme: iconTheme ?? this.iconTheme,
      margin: margin ?? this.margin,
    );
  }
}

class TextButtonTheme extends ButtonTheme {
  const TextButtonTheme(
      {super.decoration,
      super.mouseCursor,
      super.padding,
      super.textStyle,
      super.iconTheme,
      super.margin});

  TextButtonTheme copyWith({
    ButtonStatePropertyDelegate<Decoration>? decoration,
    ButtonStatePropertyDelegate<MouseCursor>? mouseCursor,
    ButtonStatePropertyDelegate<EdgeInsetsGeometry>? padding,
    ButtonStatePropertyDelegate<TextStyle>? textStyle,
    ButtonStatePropertyDelegate<IconThemeData>? iconTheme,
    ButtonStatePropertyDelegate<EdgeInsetsGeometry>? margin,
  }) {
    return TextButtonTheme(
      decoration: decoration ?? this.decoration,
      mouseCursor: mouseCursor ?? this.mouseCursor,
      padding: padding ?? this.padding,
      textStyle: textStyle ?? this.textStyle,
      iconTheme: iconTheme ?? this.iconTheme,
      margin: margin ?? this.margin,
    );
  }
}

class DestructiveButtonTheme extends ButtonTheme {
  const DestructiveButtonTheme(
      {super.decoration,
      super.mouseCursor,
      super.padding,
      super.textStyle,
      super.iconTheme,
      super.margin});

  DestructiveButtonTheme copyWith({
    ButtonStatePropertyDelegate<Decoration>? decoration,
    ButtonStatePropertyDelegate<MouseCursor>? mouseCursor,
    ButtonStatePropertyDelegate<EdgeInsetsGeometry>? padding,
    ButtonStatePropertyDelegate<TextStyle>? textStyle,
    ButtonStatePropertyDelegate<IconThemeData>? iconTheme,
    ButtonStatePropertyDelegate<EdgeInsetsGeometry>? margin,
  }) {
    return DestructiveButtonTheme(
      decoration: decoration ?? this.decoration,
      mouseCursor: mouseCursor ?? this.mouseCursor,
      padding: padding ?? this.padding,
      textStyle: textStyle ?? this.textStyle,
      iconTheme: iconTheme ?? this.iconTheme,
      margin: margin ?? this.margin,
    );
  }
}

class FixedButtonTheme extends ButtonTheme {
  const FixedButtonTheme(
      {super.decoration,
      super.mouseCursor,
      super.padding,
      super.textStyle,
      super.iconTheme,
      super.margin});

  FixedButtonTheme copyWith({
    ButtonStatePropertyDelegate<Decoration>? decoration,
    ButtonStatePropertyDelegate<MouseCursor>? mouseCursor,
    ButtonStatePropertyDelegate<EdgeInsetsGeometry>? padding,
    ButtonStatePropertyDelegate<TextStyle>? textStyle,
    ButtonStatePropertyDelegate<IconThemeData>? iconTheme,
    ButtonStatePropertyDelegate<EdgeInsetsGeometry>? margin,
  }) {
    return FixedButtonTheme(
      decoration: decoration ?? this.decoration,
      mouseCursor: mouseCursor ?? this.mouseCursor,
      padding: padding ?? this.padding,
      textStyle: textStyle ?? this.textStyle,
      iconTheme: iconTheme ?? this.iconTheme,
      margin: margin ?? this.margin,
    );
  }
}

class MenuButtonTheme extends ButtonTheme {
  const MenuButtonTheme(
      {super.decoration,
      super.mouseCursor,
      super.padding,
      super.textStyle,
      super.iconTheme,
      super.margin});

  MenuButtonTheme copyWith({
    ButtonStatePropertyDelegate<Decoration>? decoration,
    ButtonStatePropertyDelegate<MouseCursor>? mouseCursor,
    ButtonStatePropertyDelegate<EdgeInsetsGeometry>? padding,
    ButtonStatePropertyDelegate<TextStyle>? textStyle,
    ButtonStatePropertyDelegate<IconThemeData>? iconTheme,
    ButtonStatePropertyDelegate<EdgeInsetsGeometry>? margin,
  }) {
    return MenuButtonTheme(
      decoration: decoration ?? this.decoration,
      mouseCursor: mouseCursor ?? this.mouseCursor,
      padding: padding ?? this.padding,
      textStyle: textStyle ?? this.textStyle,
      iconTheme: iconTheme ?? this.iconTheme,
      margin: margin ?? this.margin,
    );
  }
}

class MenubarButtonTheme extends ButtonTheme {
  const MenubarButtonTheme(
      {super.decoration,
      super.mouseCursor,
      super.padding,
      super.textStyle,
      super.iconTheme,
      super.margin});

  MenubarButtonTheme copyWith({
    ButtonStatePropertyDelegate<Decoration>? decoration,
    ButtonStatePropertyDelegate<MouseCursor>? mouseCursor,
    ButtonStatePropertyDelegate<EdgeInsetsGeometry>? padding,
    ButtonStatePropertyDelegate<TextStyle>? textStyle,
    ButtonStatePropertyDelegate<IconThemeData>? iconTheme,
    ButtonStatePropertyDelegate<EdgeInsetsGeometry>? margin,
  }) {
    return MenubarButtonTheme(
      decoration: decoration ?? this.decoration,
      mouseCursor: mouseCursor ?? this.mouseCursor,
      padding: padding ?? this.padding,
      textStyle: textStyle ?? this.textStyle,
      iconTheme: iconTheme ?? this.iconTheme,
      margin: margin ?? this.margin,
    );
  }
}

class MutedButtonTheme extends ButtonTheme {
  const MutedButtonTheme(
      {super.decoration,
      super.mouseCursor,
      super.padding,
      super.textStyle,
      super.iconTheme,
      super.margin});

  MutedButtonTheme copyWith({
    ButtonStatePropertyDelegate<Decoration>? decoration,
    ButtonStatePropertyDelegate<MouseCursor>? mouseCursor,
    ButtonStatePropertyDelegate<EdgeInsetsGeometry>? padding,
    ButtonStatePropertyDelegate<TextStyle>? textStyle,
    ButtonStatePropertyDelegate<IconThemeData>? iconTheme,
    ButtonStatePropertyDelegate<EdgeInsetsGeometry>? margin,
  }) {
    return MutedButtonTheme(
      decoration: decoration ?? this.decoration,
      mouseCursor: mouseCursor ?? this.mouseCursor,
      padding: padding ?? this.padding,
      textStyle: textStyle ?? this.textStyle,
      iconTheme: iconTheme ?? this.iconTheme,
      margin: margin ?? this.margin,
    );
  }
}

class CardButtonTheme extends ButtonTheme {
  const CardButtonTheme(
      {super.decoration,
      super.mouseCursor,
      super.padding,
      super.textStyle,
      super.iconTheme,
      super.margin});

  CardButtonTheme copyWith({
    ButtonStatePropertyDelegate<Decoration>? decoration,
    ButtonStatePropertyDelegate<MouseCursor>? mouseCursor,
    ButtonStatePropertyDelegate<EdgeInsetsGeometry>? padding,
    ButtonStatePropertyDelegate<TextStyle>? textStyle,
    ButtonStatePropertyDelegate<IconThemeData>? iconTheme,
    ButtonStatePropertyDelegate<EdgeInsetsGeometry>? margin,
  }) {
    return CardButtonTheme(
      decoration: decoration ?? this.decoration,
      mouseCursor: mouseCursor ?? this.mouseCursor,
      padding: padding ?? this.padding,
      textStyle: textStyle ?? this.textStyle,
      iconTheme: iconTheme ?? this.iconTheme,
      margin: margin ?? this.margin,
    );
  }
}

class ButtonVariance implements AbstractButtonStyle {
  static const AbstractButtonStyle primary =
      ComponentThemeButtonStyle<PrimaryButtonTheme>(
    fallback: ButtonVariance(
      decoration: _buttonPrimaryDecoration,
      mouseCursor: _buttonMouseCursor,
      padding: _buttonPadding,
      textStyle: _buttonPrimaryTextStyle,
      iconTheme: _buttonPrimaryIconTheme,
      margin: _buttonZeroMargin,
    ),
  );
  static const AbstractButtonStyle secondary =
      ComponentThemeButtonStyle<SecondaryButtonTheme>(
    fallback: ButtonVariance(
      decoration: _buttonSecondaryDecoration,
      mouseCursor: _buttonMouseCursor,
      padding: _buttonPadding,
      textStyle: _buttonSecondaryTextStyle,
      iconTheme: _buttonSecondaryIconTheme,
      margin: _buttonZeroMargin,
    ),
  );
  static const AbstractButtonStyle outline =
      ComponentThemeButtonStyle<OutlineButtonTheme>(
    fallback: ButtonVariance(
      decoration: _buttonOutlineDecoration,
      mouseCursor: _buttonMouseCursor,
      padding: _buttonPadding,
      textStyle: _buttonOutlineTextStyle,
      iconTheme: _buttonOutlineIconTheme,
      margin: _buttonZeroMargin,
    ),
  );
  static const AbstractButtonStyle ghost =
      ComponentThemeButtonStyle<GhostButtonTheme>(
    fallback: ButtonVariance(
      decoration: _buttonGhostDecoration,
      mouseCursor: _buttonMouseCursor,
      padding: _buttonPadding,
      textStyle: _buttonGhostTextStyle,
      iconTheme: _buttonGhostIconTheme,
      margin: _buttonZeroMargin,
    ),
  );
<<<<<<< HEAD
  static const ButtonVariance ghostBar = ButtonVariance(
    decoration: _buttonGhostDecorationBar,
    mouseCursor: _buttonMouseCursor,
    padding: _buttonPadding,
    textStyle: _buttonGhostTextStyle,
    iconTheme: _buttonGhostIconTheme,
    margin: _buttonZeroMargin,
  );
  static const ButtonVariance link = ButtonVariance(
    decoration: _buttonLinkDecoration,
    mouseCursor: _buttonMouseCursor,
    padding: _buttonPadding,
    textStyle: _buttonLinkTextStyle,
    iconTheme: _buttonLinkIconTheme,
    margin: _buttonZeroMargin,
=======
  static const AbstractButtonStyle link =
      ComponentThemeButtonStyle<LinkButtonTheme>(
    fallback: ButtonVariance(
      decoration: _buttonLinkDecoration,
      mouseCursor: _buttonMouseCursor,
      padding: _buttonPadding,
      textStyle: _buttonLinkTextStyle,
      iconTheme: _buttonLinkIconTheme,
      margin: _buttonZeroMargin,
    ),
>>>>>>> 25056c18
  );
  static const AbstractButtonStyle text =
      ComponentThemeButtonStyle<TextButtonTheme>(
    fallback: ButtonVariance(
      decoration: _buttonTextDecoration,
      mouseCursor: _buttonMouseCursor,
      padding: _buttonPadding,
      textStyle: _buttonTextTextStyle,
      iconTheme: _buttonTextIconTheme,
      margin: _buttonZeroMargin,
    ),
  );
  static const AbstractButtonStyle destructive =
      ComponentThemeButtonStyle<DestructiveButtonTheme>(
    fallback: ButtonVariance(
      decoration: _buttonDestructiveDecoration,
      mouseCursor: _buttonMouseCursor,
      padding: _buttonPadding,
      textStyle: _buttonDestructiveTextStyle,
      iconTheme: _buttonDestructiveIconTheme,
      margin: _buttonZeroMargin,
    ),
  );

  static const AbstractButtonStyle fixed =
      ComponentThemeButtonStyle<FixedButtonTheme>(
    fallback: ButtonVariance(
      decoration: _buttonTextDecoration,
      mouseCursor: _buttonMouseCursor,
      padding: _buttonPadding,
      textStyle: _buttonStaticTextStyle,
      iconTheme: _buttonStaticIconTheme,
      margin: _buttonZeroMargin,
    ),
  );

  static const AbstractButtonStyle menu =
      ComponentThemeButtonStyle<MenuButtonTheme>(
    fallback: ButtonVariance(
      decoration: _buttonMenuDecoration,
      mouseCursor: _buttonMouseCursor,
      padding: _buttonMenuPadding,
      textStyle: _buttonMenuTextStyle,
      iconTheme: _buttonMenuIconTheme,
      margin: _buttonZeroMargin,
    ),
  );

  static const AbstractButtonStyle menubar =
      ComponentThemeButtonStyle<MenubarButtonTheme>(
    fallback: ButtonVariance(
      decoration: _buttonMenuDecoration,
      mouseCursor: _buttonMouseCursor,
      padding: _buttonMenubarPadding,
      textStyle: _buttonMenuTextStyle,
      iconTheme: _buttonMenuIconTheme,
      margin: _buttonZeroMargin,
    ),
  );

  static const AbstractButtonStyle muted =
      ComponentThemeButtonStyle<MutedButtonTheme>(
    fallback: ButtonVariance(
      decoration: _buttonTextDecoration,
      mouseCursor: _buttonMouseCursor,
      padding: _buttonPadding,
      textStyle: _buttonMutedTextStyle,
      iconTheme: _buttonMutedIconTheme,
      margin: _buttonZeroMargin,
    ),
  );

  static const AbstractButtonStyle card =
      ComponentThemeButtonStyle<CardButtonTheme>(
    fallback: ButtonVariance(
      decoration: _buttonCardDecoration,
      mouseCursor: _buttonMouseCursor,
      padding: _buttonCardPadding,
      textStyle: _buttonCardTextStyle,
      iconTheme: _buttonCardIconTheme,
      margin: _buttonZeroMargin,
    ),
  );

  @override
  final ButtonStateProperty<Decoration> decoration;
  @override
  final ButtonStateProperty<MouseCursor> mouseCursor;
  @override
  final ButtonStateProperty<EdgeInsetsGeometry> padding;
  @override
  final ButtonStateProperty<TextStyle> textStyle;
  @override
  final ButtonStateProperty<IconThemeData> iconTheme;
  @override
  final ButtonStateProperty<EdgeInsetsGeometry> margin;

  const ButtonVariance({
    required this.decoration,
    required this.mouseCursor,
    required this.padding,
    required this.textStyle,
    required this.iconTheme,
    required this.margin,
  });

  @override
  bool operator ==(Object other) {
    if (identical(this, other)) return true;

    return other is ButtonVariance &&
        other.decoration == decoration &&
        other.mouseCursor == mouseCursor &&
        other.padding == padding &&
        other.textStyle == textStyle &&
        other.iconTheme == iconTheme &&
        other.margin == margin;
  }

  @override
  int get hashCode {
    return Object.hash(
        decoration, mouseCursor, padding, textStyle, iconTheme, margin);
  }

  @override
  String toString() {
    return 'ButtonVariance(decoration: $decoration, mouseCursor: $mouseCursor, padding: $padding, textStyle: $textStyle, iconTheme: $iconTheme, margin: $margin)';
  }
}

class ButtonStylePropertyAll<T> {
  final T value;

  const ButtonStylePropertyAll(this.value);

  T call(BuildContext context, Set<WidgetState> states, T value) {
    return this.value;
  }

  @override
  bool operator ==(Object other) {
    if (identical(this, other)) return true;

    return other is ButtonStylePropertyAll<T> && other.value == value;
  }

  @override
  int get hashCode {
    return value.hashCode;
  }

  @override
  String toString() => 'ButtonStylePropertyAll(value: $value)';
}

extension ButtonStyleExtension on AbstractButtonStyle {
  AbstractButtonStyle copyWith({
    ButtonStatePropertyDelegate<Decoration>? decoration,
    ButtonStatePropertyDelegate<MouseCursor>? mouseCursor,
    ButtonStatePropertyDelegate<EdgeInsetsGeometry>? padding,
    ButtonStatePropertyDelegate<TextStyle>? textStyle,
    ButtonStatePropertyDelegate<IconThemeData>? iconTheme,
    ButtonStatePropertyDelegate<EdgeInsetsGeometry>? margin,
  }) {
    if (decoration == null &&
        mouseCursor == null &&
        padding == null &&
        textStyle == null &&
        iconTheme == null &&
        margin == null) {
      return this;
    }
    return _CopyWithButtonStyle(
      this,
      decoration,
      mouseCursor,
      padding,
      textStyle,
      iconTheme,
      margin,
    );
  }

  AbstractButtonStyle withBackgroundColor(
      {Color? color,
      Color? hoverColor,
      Color? focusColor,
      Color? disabledColor}) {
    return copyWith(
      decoration: (context, states, decoration) {
        if (decoration is BoxDecoration) {
          return decoration.copyWith(
            color: states.disabled
                ? disabledColor ?? decoration.color
                : states.hovered
                    ? hoverColor ?? decoration.color
                    : states.focused
                        ? focusColor ?? decoration.color
                        : color,
          );
        }
        return decoration;
      },
    );
  }

  AbstractButtonStyle withForegroundColor(
      {Color? color,
      Color? hoverColor,
      Color? focusColor,
      Color? disabledColor}) {
    return copyWith(
      textStyle: (context, states, textStyle) {
        return textStyle.copyWith(
          color: states.disabled
              ? disabledColor ?? textStyle.color
              : states.hovered
                  ? hoverColor ?? textStyle.color
                  : states.focused
                      ? focusColor ?? textStyle.color
                      : color,
        );
      },
      iconTheme: (context, states, iconTheme) {
        return iconTheme.copyWith(
          color: states.disabled
              ? disabledColor ?? iconTheme.color
              : states.hovered
                  ? hoverColor ?? iconTheme.color
                  : states.focused
                      ? focusColor ?? iconTheme.color
                      : color,
        );
      },
    );
  }

  AbstractButtonStyle withBorder(
      {Border? border,
      Border? hoverBorder,
      Border? focusBorder,
      Border? disabledBorder}) {
    return copyWith(
      decoration: (context, states, decoration) {
        if (decoration is BoxDecoration) {
          return decoration.copyWith(
            border: states.disabled
                ? disabledBorder ?? decoration.border
                : states.hovered
                    ? hoverBorder ?? decoration.border
                    : states.focused
                        ? focusBorder ?? decoration.border
                        : border,
          );
        }
        return decoration;
      },
    );
  }

  AbstractButtonStyle withBorderRadius(
      {BorderRadiusGeometry? borderRadius,
      BorderRadiusGeometry? hoverBorderRadius,
      BorderRadiusGeometry? focusBorderRadius,
      BorderRadiusGeometry? disabledBorderRadius}) {
    return copyWith(
      decoration: (context, states, decoration) {
        if (decoration is BoxDecoration) {
          return decoration.copyWith(
            borderRadius: states.disabled
                ? disabledBorderRadius ?? decoration.borderRadius
                : states.hovered
                    ? hoverBorderRadius ?? decoration.borderRadius
                    : states.focused
                        ? focusBorderRadius ?? decoration.borderRadius
                        : borderRadius,
          );
        }
        return decoration;
      },
    );
  }

  AbstractButtonStyle withPadding(
      {EdgeInsetsGeometry? padding,
      EdgeInsetsGeometry? hoverPadding,
      EdgeInsetsGeometry? focusPadding,
      EdgeInsetsGeometry? disabledPadding}) {
    return copyWith(
      padding: (context, states, padding) {
        return states.disabled
            ? disabledPadding ?? padding
            : states.hovered
                ? hoverPadding ?? padding
                : states.focused
                    ? focusPadding ?? padding
                    : padding;
      },
    );
  }
}

typedef ButtonStatePropertyDelegate<T> = T Function(
    BuildContext context, Set<WidgetState> states, T value);

class _CopyWithButtonStyle implements AbstractButtonStyle {
  final ButtonStatePropertyDelegate<Decoration>? _decoration;
  final ButtonStatePropertyDelegate<MouseCursor>? _mouseCursor;
  final ButtonStatePropertyDelegate<EdgeInsetsGeometry>? _padding;
  final ButtonStatePropertyDelegate<TextStyle>? _textStyle;
  final ButtonStatePropertyDelegate<IconThemeData>? _iconTheme;
  final ButtonStatePropertyDelegate<EdgeInsetsGeometry>? _margin;
  final AbstractButtonStyle _delegate;

  const _CopyWithButtonStyle(
    this._delegate,
    this._decoration,
    this._mouseCursor,
    this._padding,
    this._textStyle,
    this._iconTheme,
    this._margin,
  );

  @override
  ButtonStateProperty<IconThemeData> get iconTheme {
    if (_iconTheme == null) {
      return _delegate.iconTheme;
    }
    return _buildIconTheme;
  }

  IconThemeData _buildIconTheme(BuildContext context, Set<WidgetState> states) {
    return _iconTheme!(context, states, _delegate.iconTheme(context, states));
  }

  @override
  ButtonStateProperty<TextStyle> get textStyle {
    if (_textStyle == null) {
      return _delegate.textStyle;
    }
    return _buildTextStyle;
  }

  TextStyle _buildTextStyle(BuildContext context, Set<WidgetState> states) {
    return _textStyle!(context, states, _delegate.textStyle(context, states));
  }

  @override
  ButtonStateProperty<EdgeInsetsGeometry> get padding {
    if (_padding == null) {
      return _delegate.padding;
    }
    return _buildPadding;
  }

  EdgeInsetsGeometry _buildPadding(
      BuildContext context, Set<WidgetState> states) {
    return _padding!(context, states, _delegate.padding(context, states));
  }

  @override
  ButtonStateProperty<MouseCursor> get mouseCursor {
    if (_mouseCursor == null) {
      return _delegate.mouseCursor;
    }
    return _buildMouseCursor;
  }

  MouseCursor _buildMouseCursor(BuildContext context, Set<WidgetState> states) {
    return _mouseCursor!(
        context, states, _delegate.mouseCursor(context, states));
  }

  @override
  ButtonStateProperty<Decoration> get decoration {
    if (_decoration == null) {
      return _delegate.decoration;
    }
    return _buildDecoration;
  }

  Decoration _buildDecoration(BuildContext context, Set<WidgetState> states) {
    return _decoration!(context, states, _delegate.decoration(context, states));
  }

  @override
  ButtonStateProperty<EdgeInsetsGeometry> get margin {
    if (_margin == null) {
      return _delegate.margin;
    }
    return _buildMargin;
  }

  EdgeInsetsGeometry _buildMargin(
      BuildContext context, Set<WidgetState> states) {
    return _margin!(context, states, _delegate.margin(context, states));
  }

  @override
  bool operator ==(Object other) {
    if (identical(this, other)) return true;

    return other is _CopyWithButtonStyle &&
        other._delegate == _delegate &&
        other._decoration == _decoration &&
        other._mouseCursor == _mouseCursor &&
        other._padding == _padding &&
        other._textStyle == _textStyle &&
        other._iconTheme == _iconTheme &&
        other._margin == _margin;
  }

  @override
  int get hashCode {
    return Object.hash(_delegate, _decoration, _mouseCursor, _padding,
        _textStyle, _iconTheme, _margin);
  }

  @override
  String toString() {
    return '_CopyWithButtonStyle(_delegate: $_delegate, _decoration: $_decoration, _mouseCursor: $_mouseCursor, _padding: $_padding, _textStyle: $_textStyle, _iconTheme: $_iconTheme, _margin: $_margin)';
  }
}

EdgeInsets _buttonZeroMargin(BuildContext context, Set<WidgetState> states) {
  return EdgeInsets.zero;
}

MouseCursor _buttonMouseCursor(BuildContext context, Set<WidgetState> states) {
  return states.contains(WidgetState.disabled)
      ? SystemMouseCursors.basic
      : SystemMouseCursors.click;
}

EdgeInsets _buttonPadding(BuildContext context, Set<WidgetState> states) {
  final theme = Theme.of(context);
  return EdgeInsets.symmetric(
    horizontal: theme.scaling * 16,
    vertical: theme.scaling * 8,
  );
}

// CARD
TextStyle _buttonCardTextStyle(BuildContext context, Set<WidgetState> states) {
  var themeData = Theme.of(context);
  return themeData.typography.small.copyWith(
    color: themeData.colorScheme.cardForeground,
  );
}

IconThemeData _buttonCardIconTheme(
    BuildContext context, Set<WidgetState> states) {
  var themeData = Theme.of(context);
  return IconThemeData(
    color: themeData.colorScheme.cardForeground,
  );
}

Decoration _buttonCardDecoration(
    BuildContext context, Set<WidgetState> states) {
  var themeData = Theme.of(context);
  if (states.contains(WidgetState.disabled)) {
    return BoxDecoration(
      color: themeData.colorScheme.muted,
      borderRadius: BorderRadius.circular(themeData.radiusXl),
      border: Border.all(
        color: themeData.colorScheme.border,
        width: 1,
      ),
    );
  }
  if (states.contains(WidgetState.hovered) ||
      states.contains(WidgetState.selected)) {
    return BoxDecoration(
      color: themeData.colorScheme.border,
      borderRadius: BorderRadius.circular(themeData.radiusXl),
      border: Border.all(
        color: themeData.colorScheme.border,
        width: 1,
      ),
    );
  }
  return BoxDecoration(
    color: themeData.colorScheme.card,
    borderRadius: BorderRadius.circular(themeData.radiusXl),
    border: Border.all(
      color: themeData.colorScheme.border,
      width: 1,
    ),
  );
}

EdgeInsets _buttonCardPadding(BuildContext context, Set<WidgetState> states) {
  final theme = Theme.of(context);
  return const EdgeInsets.all(16) * theme.scaling;
}

// MENUBUTTON
Decoration _buttonMenuDecoration(
    BuildContext context, Set<WidgetState> states) {
  var themeData = Theme.of(context);
  if (states.contains(WidgetState.disabled)) {
    return const BoxDecoration();
  }
  if (states.contains(WidgetState.focused) ||
      states.contains(WidgetState.hovered) ||
      states.contains(WidgetState.selected)) {
    return BoxDecoration(
      color: themeData.colorScheme.accent,
      borderRadius: BorderRadius.circular(themeData.radiusSm),
    );
  }
  return const BoxDecoration();
}

TextStyle _buttonMenuTextStyle(BuildContext context, Set<WidgetState> states) {
  var themeData = Theme.of(context);
  if (states.contains(WidgetState.disabled)) {
    return themeData.typography.small.copyWith(
      color: themeData.colorScheme.accentForeground.scaleAlpha(0.5),
    );
  }
  return themeData.typography.small.copyWith(
    color: themeData.colorScheme.accentForeground,
  );
}

EdgeInsets _buttonMenuPadding(BuildContext context, Set<WidgetState> states) {
  final theme = Theme.of(context);
  final scaling = theme.scaling;
  final menuGroupData = Data.maybeOf<MenuGroupData>(context);
  if (menuGroupData != null && menuGroupData.direction == Axis.horizontal) {
    return const EdgeInsets.symmetric(horizontal: 18, vertical: 6) * scaling;
  }
  return const EdgeInsets.only(left: 8, top: 6, right: 6, bottom: 6) * scaling;
}

EdgeInsets _buttonMenubarPadding(
    BuildContext context, Set<WidgetState> states) {
  final theme = Theme.of(context);
  final scaling = theme.scaling;
  return const EdgeInsets.symmetric(horizontal: 12, vertical: 4) * scaling;
}

IconThemeData _buttonMenuIconTheme(
    BuildContext context, Set<WidgetState> states) {
  var themeData = Theme.of(context);
  return IconThemeData(
    color: themeData.colorScheme.accentForeground,
  );
}

// PRIMARY
Decoration _buttonPrimaryDecoration(
    BuildContext context, Set<WidgetState> states) {
  var themeData = Theme.of(context);
  if (states.contains(WidgetState.disabled)) {
    return BoxDecoration(
      color: themeData.colorScheme.mutedForeground,
      borderRadius: BorderRadius.circular(themeData.radiusMd),
    );
  }
  if (states.contains(WidgetState.hovered)) {
    return BoxDecoration(
      color: themeData.colorScheme.primary.scaleAlpha(0.8),
      borderRadius: BorderRadius.circular(themeData.radiusMd),
    );
  }
  return BoxDecoration(
    color: themeData.colorScheme.primary,
    borderRadius: BorderRadius.circular(themeData.radiusMd),
  );
}

TextStyle _buttonPrimaryTextStyle(
    BuildContext context, Set<WidgetState> states) {
  var themeData = Theme.of(context);
  return themeData.typography.small.merge(themeData.typography.medium).copyWith(
        color: themeData.colorScheme.primaryForeground,
      );
}

IconThemeData _buttonPrimaryIconTheme(
    BuildContext context, Set<WidgetState> states) {
  var themeData = Theme.of(context);
  return IconThemeData(
    color: themeData.colorScheme.primaryForeground,
  );
}

// SECONDARY
Decoration _buttonSecondaryDecoration(
    BuildContext context, Set<WidgetState> states) {
  var themeData = Theme.of(context);
  if (states.contains(WidgetState.disabled)) {
    return BoxDecoration(
      color: themeData.colorScheme.primaryForeground,
      borderRadius: BorderRadius.circular(themeData.radiusMd),
    );
  }
  if (states.contains(WidgetState.hovered)) {
    return BoxDecoration(
      color: themeData.colorScheme.secondary.scaleAlpha(0.8),
      borderRadius: BorderRadius.circular(themeData.radiusMd),
    );
  }
  return BoxDecoration(
    color: themeData.colorScheme.secondary,
    borderRadius: BorderRadius.circular(themeData.radiusMd),
  );
}

TextStyle _buttonSecondaryTextStyle(
    BuildContext context, Set<WidgetState> states) {
  var themeData = Theme.of(context);
  return themeData.typography.small.merge(themeData.typography.medium).copyWith(
        color: states.contains(WidgetState.disabled)
            ? themeData.colorScheme.mutedForeground
            : themeData.colorScheme.secondaryForeground,
      );
}

IconThemeData _buttonSecondaryIconTheme(
    BuildContext context, Set<WidgetState> states) {
  var themeData = Theme.of(context);
  return IconThemeData(
    color: states.contains(WidgetState.disabled)
        ? themeData.colorScheme.mutedForeground
        : themeData.colorScheme.secondaryForeground,
  );
}

Decoration _buttonOutlineDecoration(
    BuildContext context, Set<WidgetState> states) {
  var themeData = Theme.of(context);
  if (states.contains(WidgetState.disabled)) {
    return BoxDecoration(
      color: themeData.colorScheme.border.withValues(
        alpha: 0,
      ),
      border: Border.all(
        color: themeData.colorScheme.border,
        width: 1,
      ),
      borderRadius: BorderRadius.circular(themeData.radiusMd),
    );
  }
  if (states.contains(WidgetState.hovered)) {
    return BoxDecoration(
      color: themeData.colorScheme.muted.scaleAlpha(0.8),
      border: Border.all(
        color: themeData.colorScheme.muted.scaleAlpha(0.8),
        width: 1,
      ),
      borderRadius: BorderRadius.circular(themeData.radiusMd),
    );
  }
  return BoxDecoration(
    color: themeData.colorScheme.muted.withValues(alpha: 0),
    border: Border.all(
      color: themeData.colorScheme.muted,
      width: 1,
    ),
    borderRadius: BorderRadius.circular(themeData.radiusMd),
  );
}

TextStyle _buttonOutlineTextStyle(
    BuildContext context, Set<WidgetState> states) {
  var themeData = Theme.of(context);
  return themeData.typography.small.merge(themeData.typography.medium).copyWith(
        color: states.contains(WidgetState.disabled)
            ? themeData.colorScheme.mutedForeground
            : themeData.colorScheme.foreground,
      );
}

IconThemeData _buttonOutlineIconTheme(
    BuildContext context, Set<WidgetState> states) {
  var themeData = Theme.of(context);
  return IconThemeData(
    color: states.contains(WidgetState.disabled)
        ? themeData.colorScheme.mutedForeground
        : themeData.colorScheme.foreground,
  );
}

Decoration _buttonGhostDecoration(
    BuildContext context, Set<WidgetState> states) {
  var themeData = Theme.of(context);
  if (states.contains(WidgetState.disabled)) {
    return BoxDecoration(
      color: themeData.colorScheme.muted.withValues(alpha: 0),
      borderRadius: BorderRadius.circular(themeData.radiusMd),
    );
  }
  if (states.contains(WidgetState.hovered)) {
    return BoxDecoration(
      color: themeData.colorScheme.muted.scaleAlpha(0.8),
      borderRadius: BorderRadius.circular(themeData.radiusMd),
    );
  }
  return BoxDecoration(
    color: themeData.colorScheme.muted.withValues(alpha: 0),
    borderRadius: BorderRadius.circular(themeData.radiusMd),
  );
}

Decoration _buttonGhostDecorationBar(
    BuildContext context, Set<WidgetState> states) {
  var themeData = Theme.of(context);
  if (states.contains(WidgetState.disabled)) {
    return BoxDecoration(
      color: themeData.colorScheme.muted.withOpacity(0),
      borderRadius: BorderRadius.circular(themeData.radiusMd),
    );
  }
  if (states.contains(WidgetState.hovered)) {
    return BoxDecoration(
      color: themeData.colorScheme.muted.getContrastColor(0.2),
      borderRadius: BorderRadius.circular(themeData.radiusMd),
    );
  }
  if (states.contains(WidgetState.selected)) {
    return BoxDecoration(
      color: themeData.colorScheme.muted.getContrastColor(0.2),
      borderRadius: BorderRadius.circular(themeData.radiusMd),
    );
  }
  return BoxDecoration(
    color: Colors.transparent,
    borderRadius: BorderRadius.circular(themeData.radiusMd),
  );
}

TextStyle _buttonGhostTextStyle(BuildContext context, Set<WidgetState> states) {
  var themeData = Theme.of(context);
  return themeData.typography.small.merge(themeData.typography.medium).copyWith(
        color: states.contains(WidgetState.disabled)
            ? themeData.colorScheme.mutedForeground
            : themeData.colorScheme.foreground,
      );
}

IconThemeData _buttonGhostIconTheme(
    BuildContext context, Set<WidgetState> states) {
  var themeData = Theme.of(context);
  return IconThemeData(
    color: states.contains(WidgetState.disabled)
        ? themeData.colorScheme.mutedForeground
        : themeData.colorScheme.foreground,
  );
}

TextStyle _buttonMutedTextStyle(BuildContext context, Set<WidgetState> states) {
  var themeData = Theme.of(context);
  return themeData.typography.small.merge(themeData.typography.medium).copyWith(
        color: themeData.colorScheme.mutedForeground,
      );
}

IconThemeData _buttonMutedIconTheme(
    BuildContext context, Set<WidgetState> states) {
  var themeData = Theme.of(context);
  return IconThemeData(
    color: themeData.colorScheme.mutedForeground,
  );
}

Decoration _buttonLinkDecoration(
    BuildContext context, Set<WidgetState> states) {
  var themeData = Theme.of(context);
  return BoxDecoration(
    borderRadius: BorderRadius.circular(themeData.radiusMd),
  );
}

TextStyle _buttonLinkTextStyle(BuildContext context, Set<WidgetState> states) {
  var themeData = Theme.of(context);
  return themeData.typography.small.merge(themeData.typography.medium).copyWith(
        color: states.contains(WidgetState.disabled)
            ? themeData.colorScheme.mutedForeground
            : themeData.colorScheme.foreground,
        decoration: states.contains(WidgetState.hovered)
            ? TextDecoration.underline
            : TextDecoration.none,
      );
}

IconThemeData _buttonLinkIconTheme(
    BuildContext context, Set<WidgetState> states) {
  var themeData = Theme.of(context);
  return IconThemeData(
    color: states.contains(WidgetState.disabled)
        ? themeData.colorScheme.mutedForeground
        : themeData.colorScheme.foreground,
  );
}

Decoration _buttonTextDecoration(
    BuildContext context, Set<WidgetState> states) {
  var themeData = Theme.of(context);
  return BoxDecoration(
    borderRadius: BorderRadius.circular(themeData.radiusMd),
  );
}

TextStyle _buttonTextTextStyle(BuildContext context, Set<WidgetState> states) {
  var themeData = Theme.of(context);
  return themeData.typography.small.merge(themeData.typography.medium).copyWith(
        color: states.contains(WidgetState.hovered)
            ? themeData.colorScheme.primary
            : themeData.colorScheme.mutedForeground,
      );
}

IconThemeData _buttonTextIconTheme(
    BuildContext context, Set<WidgetState> states) {
  var themeData = Theme.of(context);
  return IconThemeData(
    color: states.contains(WidgetState.hovered)
        ? themeData.colorScheme.primary
        : themeData.colorScheme.mutedForeground,
  );
}

Decoration _buttonDestructiveDecoration(
    BuildContext context, Set<WidgetState> states) {
  var themeData = Theme.of(context);
  if (states.contains(WidgetState.disabled)) {
    return BoxDecoration(
      color: themeData.colorScheme.primaryForeground,
      borderRadius: BorderRadius.circular(themeData.radiusMd),
    );
  }
  if (states.contains(WidgetState.hovered)) {
    return BoxDecoration(
      color: themeData.colorScheme.destructive.scaleAlpha(0.8),
      borderRadius: BorderRadius.circular(themeData.radiusMd),
    );
  }
  return BoxDecoration(
    color: themeData.colorScheme.destructive,
    borderRadius: BorderRadius.circular(themeData.radiusMd),
  );
}

TextStyle _buttonDestructiveTextStyle(
    BuildContext context, Set<WidgetState> states) {
  var themeData = Theme.of(context);
  return themeData.typography.small.merge(themeData.typography.medium).copyWith(
        color: states.contains(WidgetState.disabled)
            ? themeData.colorScheme.mutedForeground
            : themeData.colorScheme.destructiveForeground,
      );
}

IconThemeData _buttonDestructiveIconTheme(
    BuildContext context, Set<WidgetState> states) {
  var themeData = Theme.of(context);
  return IconThemeData(
    color: states.contains(WidgetState.disabled)
        ? themeData.colorScheme.mutedForeground
        : themeData.colorScheme.destructiveForeground,
  );
}

// STATIC BUTTON
TextStyle _buttonStaticTextStyle(
    BuildContext context, Set<WidgetState> states) {
  final theme = Theme.of(context);
  return theme.typography.small.merge(theme.typography.medium).copyWith(
        color: theme.colorScheme.foreground,
      );
}

IconThemeData _buttonStaticIconTheme(
    BuildContext context, Set<WidgetState> states) {
  return const IconThemeData();
}

// Backward compatibility
class PrimaryButton extends StatelessWidget {
  final Widget child;
  final VoidCallback? onPressed;
  final bool? enabled;
  final Widget? leading;
  final Widget? trailing;
  final AlignmentGeometry? alignment;
  final ButtonSize size;
  final ButtonDensity density;
  final ButtonShape shape;
  final FocusNode? focusNode;
  final bool disableTransition;
  final ValueChanged<bool>? onHover;
  final ValueChanged<bool>? onFocus;
  final bool? enableFeedback;
  final GestureTapDownCallback? onTapDown;
  final GestureTapUpCallback? onTapUp;
  final GestureTapCancelCallback? onTapCancel;
  final GestureTapDownCallback? onSecondaryTapDown;
  final GestureTapUpCallback? onSecondaryTapUp;
  final GestureTapCancelCallback? onSecondaryTapCancel;
  final GestureTapDownCallback? onTertiaryTapDown;
  final GestureTapUpCallback? onTertiaryTapUp;
  final GestureTapCancelCallback? onTertiaryTapCancel;
  final GestureLongPressStartCallback? onLongPressStart;
  final GestureLongPressUpCallback? onLongPressUp;
  final GestureLongPressMoveUpdateCallback? onLongPressMoveUpdate;
  final GestureLongPressEndCallback? onLongPressEnd;
  final GestureLongPressUpCallback? onSecondaryLongPress;
  final GestureLongPressUpCallback? onTertiaryLongPress;

  const PrimaryButton({
    super.key,
    required this.child,
    this.onPressed,
    this.enabled,
    this.leading,
    this.trailing,
    this.alignment,
    this.size = ButtonSize.normal,
    this.density = ButtonDensity.normal,
    this.shape = ButtonShape.rectangle,
    this.focusNode,
    this.disableTransition = false,
    this.onHover,
    this.onFocus,
    this.enableFeedback,
    this.onTapDown,
    this.onTapUp,
    this.onTapCancel,
    this.onSecondaryTapDown,
    this.onSecondaryTapUp,
    this.onSecondaryTapCancel,
    this.onTertiaryTapDown,
    this.onTertiaryTapUp,
    this.onTertiaryTapCancel,
    this.onLongPressStart,
    this.onLongPressUp,
    this.onLongPressMoveUpdate,
    this.onLongPressEnd,
    this.onSecondaryLongPress,
    this.onTertiaryLongPress,
  });

  @override
  Widget build(BuildContext context) {
    return Button(
      onPressed: onPressed,
      enabled: enabled,
      leading: leading,
      trailing: trailing,
      alignment: alignment,
      style: ButtonStyle.primary(size: size, density: density, shape: shape),
      focusNode: focusNode,
      disableTransition: disableTransition,
      onHover: onHover,
      onFocus: onFocus,
      enableFeedback: enableFeedback,
      onTapDown: onTapDown,
      onTapUp: onTapUp,
      onTapCancel: onTapCancel,
      onSecondaryTapDown: onSecondaryTapDown,
      onSecondaryTapUp: onSecondaryTapUp,
      onSecondaryTapCancel: onSecondaryTapCancel,
      onTertiaryTapDown: onTertiaryTapDown,
      onTertiaryTapUp: onTertiaryTapUp,
      onTertiaryTapCancel: onTertiaryTapCancel,
      onLongPressStart: onLongPressStart,
      onLongPressUp: onLongPressUp,
      onLongPressMoveUpdate: onLongPressMoveUpdate,
      onLongPressEnd: onLongPressEnd,
      onSecondaryLongPress: onSecondaryLongPress,
      onTertiaryLongPress: onTertiaryLongPress,
      child: child,
    );
  }
}

class SecondaryButton extends StatelessWidget {
  final Widget child;
  final VoidCallback? onPressed;
  final bool? enabled;
  final Widget? leading;
  final Widget? trailing;
  final AlignmentGeometry? alignment;
  final ButtonSize size;
  final ButtonDensity density;
  final ButtonShape shape;
  final FocusNode? focusNode;
  final bool disableTransition;
  final ValueChanged<bool>? onHover;
  final ValueChanged<bool>? onFocus;

  final bool? enableFeedback;
  final GestureTapDownCallback? onTapDown;
  final GestureTapUpCallback? onTapUp;
  final GestureTapCancelCallback? onTapCancel;
  final GestureTapDownCallback? onSecondaryTapDown;
  final GestureTapUpCallback? onSecondaryTapUp;
  final GestureTapCancelCallback? onSecondaryTapCancel;
  final GestureTapDownCallback? onTertiaryTapDown;
  final GestureTapUpCallback? onTertiaryTapUp;
  final GestureTapCancelCallback? onTertiaryTapCancel;
  final GestureLongPressStartCallback? onLongPressStart;
  final GestureLongPressUpCallback? onLongPressUp;
  final GestureLongPressMoveUpdateCallback? onLongPressMoveUpdate;
  final GestureLongPressEndCallback? onLongPressEnd;
  final GestureLongPressUpCallback? onSecondaryLongPress;
  final GestureLongPressUpCallback? onTertiaryLongPress;

  const SecondaryButton({
    super.key,
    required this.child,
    this.onPressed,
    this.enabled,
    this.leading,
    this.trailing,
    this.alignment,
    this.size = ButtonSize.normal,
    this.density = ButtonDensity.normal,
    this.shape = ButtonShape.rectangle,
    this.focusNode,
    this.disableTransition = false,
    this.onHover,
    this.onFocus,
    this.enableFeedback,
    this.onTapDown,
    this.onTapUp,
    this.onTapCancel,
    this.onSecondaryTapDown,
    this.onSecondaryTapUp,
    this.onSecondaryTapCancel,
    this.onTertiaryTapDown,
    this.onTertiaryTapUp,
    this.onTertiaryTapCancel,
    this.onLongPressStart,
    this.onLongPressUp,
    this.onLongPressMoveUpdate,
    this.onLongPressEnd,
    this.onSecondaryLongPress,
    this.onTertiaryLongPress,
  });

  @override
  Widget build(BuildContext context) {
    return Button(
      onPressed: onPressed,
      enabled: enabled,
      leading: leading,
      trailing: trailing,
      alignment: alignment,
      style: ButtonStyle.secondary(size: size, density: density, shape: shape),
      focusNode: focusNode,
      disableTransition: disableTransition,
      onHover: onHover,
      onFocus: onFocus,
      enableFeedback: enableFeedback,
      onTapDown: onTapDown,
      onTapUp: onTapUp,
      onTapCancel: onTapCancel,
      onSecondaryTapDown: onSecondaryTapDown,
      onSecondaryTapUp: onSecondaryTapUp,
      onSecondaryTapCancel: onSecondaryTapCancel,
      onTertiaryTapDown: onTertiaryTapDown,
      onTertiaryTapUp: onTertiaryTapUp,
      onTertiaryTapCancel: onTertiaryTapCancel,
      onLongPressStart: onLongPressStart,
      onLongPressUp: onLongPressUp,
      onLongPressMoveUpdate: onLongPressMoveUpdate,
      onLongPressEnd: onLongPressEnd,
      onSecondaryLongPress: onSecondaryLongPress,
      onTertiaryLongPress: onTertiaryLongPress,
      child: child,
    );
  }
}

class OutlineButton extends StatelessWidget {
  final Widget child;
  final VoidCallback? onPressed;
  final bool? enabled;
  final Widget? leading;
  final Widget? trailing;
  final AlignmentGeometry? alignment;
  final ButtonSize size;
  final ButtonDensity density;
  final ButtonShape shape;
  final FocusNode? focusNode;
  final bool disableTransition;
  final ValueChanged<bool>? onHover;
  final ValueChanged<bool>? onFocus;

  final bool? enableFeedback;
  final GestureTapDownCallback? onTapDown;
  final GestureTapUpCallback? onTapUp;
  final GestureTapCancelCallback? onTapCancel;
  final GestureTapDownCallback? onSecondaryTapDown;
  final GestureTapUpCallback? onSecondaryTapUp;
  final GestureTapCancelCallback? onSecondaryTapCancel;
  final GestureTapDownCallback? onTertiaryTapDown;
  final GestureTapUpCallback? onTertiaryTapUp;
  final GestureTapCancelCallback? onTertiaryTapCancel;
  final GestureLongPressStartCallback? onLongPressStart;
  final GestureLongPressUpCallback? onLongPressUp;
  final GestureLongPressMoveUpdateCallback? onLongPressMoveUpdate;
  final GestureLongPressEndCallback? onLongPressEnd;
  final GestureLongPressUpCallback? onSecondaryLongPress;
  final GestureLongPressUpCallback? onTertiaryLongPress;

  const OutlineButton({
    super.key,
    required this.child,
    this.onPressed,
    this.enabled,
    this.leading,
    this.trailing,
    this.alignment,
    this.size = ButtonSize.normal,
    this.density = ButtonDensity.normal,
    this.shape = ButtonShape.rectangle,
    this.focusNode,
    this.disableTransition = false,
    this.onHover,
    this.onFocus,
    this.enableFeedback,
    this.onTapDown,
    this.onTapUp,
    this.onTapCancel,
    this.onSecondaryTapDown,
    this.onSecondaryTapUp,
    this.onSecondaryTapCancel,
    this.onTertiaryTapDown,
    this.onTertiaryTapUp,
    this.onTertiaryTapCancel,
    this.onLongPressStart,
    this.onLongPressUp,
    this.onLongPressMoveUpdate,
    this.onLongPressEnd,
    this.onSecondaryLongPress,
    this.onTertiaryLongPress,
  });

  @override
  Widget build(BuildContext context) {
    return Button(
      onPressed: onPressed,
      enabled: enabled,
      leading: leading,
      trailing: trailing,
      alignment: alignment,
      style: ButtonStyle.outline(size: size, density: density, shape: shape),
      focusNode: focusNode,
      disableTransition: disableTransition,
      onHover: onHover,
      onFocus: onFocus,
      enableFeedback: enableFeedback,
      onTapDown: onTapDown,
      onTapUp: onTapUp,
      onTapCancel: onTapCancel,
      onSecondaryTapDown: onSecondaryTapDown,
      onSecondaryTapUp: onSecondaryTapUp,
      onSecondaryTapCancel: onSecondaryTapCancel,
      onTertiaryTapDown: onTertiaryTapDown,
      onTertiaryTapUp: onTertiaryTapUp,
      onTertiaryTapCancel: onTertiaryTapCancel,
      onLongPressStart: onLongPressStart,
      onLongPressUp: onLongPressUp,
      onLongPressMoveUpdate: onLongPressMoveUpdate,
      onLongPressEnd: onLongPressEnd,
      onSecondaryLongPress: onSecondaryLongPress,
      onTertiaryLongPress: onTertiaryLongPress,
      child: child,
    );
  }
}

class GhostButton extends StatelessWidget {
  final Widget child;
  final VoidCallback? onPressed;
  final bool? enabled;
  final Widget? leading;
  final Widget? trailing;
  final AlignmentGeometry? alignment;
  final ButtonSize size;
  final ButtonDensity density;
  final ButtonShape shape;
  final FocusNode? focusNode;
  final bool disableTransition;
  final ValueChanged<bool>? onHover;
  final ValueChanged<bool>? onFocus;

  final bool? enableFeedback;
  final GestureTapDownCallback? onTapDown;
  final GestureTapUpCallback? onTapUp;
  final GestureTapCancelCallback? onTapCancel;
  final GestureTapDownCallback? onSecondaryTapDown;
  final GestureTapUpCallback? onSecondaryTapUp;
  final GestureTapCancelCallback? onSecondaryTapCancel;
  final GestureTapDownCallback? onTertiaryTapDown;
  final GestureTapUpCallback? onTertiaryTapUp;
  final GestureTapCancelCallback? onTertiaryTapCancel;
  final GestureLongPressStartCallback? onLongPressStart;
  final GestureLongPressUpCallback? onLongPressUp;
  final GestureLongPressMoveUpdateCallback? onLongPressMoveUpdate;
  final GestureLongPressEndCallback? onLongPressEnd;
  final GestureLongPressUpCallback? onSecondaryLongPress;
  final GestureLongPressUpCallback? onTertiaryLongPress;

  const GhostButton({
    super.key,
    required this.child,
    this.onPressed,
    this.enabled,
    this.leading,
    this.trailing,
    this.alignment,
    this.size = ButtonSize.normal,
    this.density = ButtonDensity.normal,
    this.shape = ButtonShape.rectangle,
    this.focusNode,
    this.disableTransition = false,
    this.onHover,
    this.onFocus,
    this.enableFeedback,
    this.onTapDown,
    this.onTapUp,
    this.onTapCancel,
    this.onSecondaryTapDown,
    this.onSecondaryTapUp,
    this.onSecondaryTapCancel,
    this.onTertiaryTapDown,
    this.onTertiaryTapUp,
    this.onTertiaryTapCancel,
    this.onLongPressStart,
    this.onLongPressUp,
    this.onLongPressMoveUpdate,
    this.onLongPressEnd,
    this.onSecondaryLongPress,
    this.onTertiaryLongPress,
  });

  @override
  Widget build(BuildContext context) {
    return Button(
      onPressed: onPressed,
      enabled: enabled,
      leading: leading,
      trailing: trailing,
      alignment: alignment,
      style: ButtonStyle.ghost(size: size, density: density, shape: shape),
      focusNode: focusNode,
      disableTransition: disableTransition,
      onHover: onHover,
      onFocus: onFocus,
      enableFeedback: enableFeedback,
      onTapDown: onTapDown,
      onTapUp: onTapUp,
      onTapCancel: onTapCancel,
      onSecondaryTapDown: onSecondaryTapDown,
      onSecondaryTapUp: onSecondaryTapUp,
      onSecondaryTapCancel: onSecondaryTapCancel,
      onTertiaryTapDown: onTertiaryTapDown,
      onTertiaryTapUp: onTertiaryTapUp,
      onTertiaryTapCancel: onTertiaryTapCancel,
      onLongPressStart: onLongPressStart,
      onLongPressUp: onLongPressUp,
      onLongPressMoveUpdate: onLongPressMoveUpdate,
      onLongPressEnd: onLongPressEnd,
      onSecondaryLongPress: onSecondaryLongPress,
      onTertiaryLongPress: onTertiaryLongPress,
      child: child,
    );
  }
}

class LinkButton extends StatelessWidget {
  final Widget child;
  final VoidCallback? onPressed;
  final bool? enabled;
  final Widget? leading;
  final Widget? trailing;
  final AlignmentGeometry? alignment;
  final ButtonSize size;
  final ButtonDensity density;
  final ButtonShape shape;
  final FocusNode? focusNode;
  final bool disableTransition;
  final ValueChanged<bool>? onHover;
  final ValueChanged<bool>? onFocus;

  final bool? enableFeedback;
  final GestureTapDownCallback? onTapDown;
  final GestureTapUpCallback? onTapUp;
  final GestureTapCancelCallback? onTapCancel;
  final GestureTapDownCallback? onSecondaryTapDown;
  final GestureTapUpCallback? onSecondaryTapUp;
  final GestureTapCancelCallback? onSecondaryTapCancel;
  final GestureTapDownCallback? onTertiaryTapDown;
  final GestureTapUpCallback? onTertiaryTapUp;
  final GestureTapCancelCallback? onTertiaryTapCancel;
  final GestureLongPressStartCallback? onLongPressStart;
  final GestureLongPressUpCallback? onLongPressUp;
  final GestureLongPressMoveUpdateCallback? onLongPressMoveUpdate;
  final GestureLongPressEndCallback? onLongPressEnd;
  final GestureLongPressUpCallback? onSecondaryLongPress;
  final GestureLongPressUpCallback? onTertiaryLongPress;

  const LinkButton({
    super.key,
    required this.child,
    this.onPressed,
    this.enabled,
    this.leading,
    this.trailing,
    this.alignment,
    this.size = ButtonSize.normal,
    this.density = ButtonDensity.normal,
    this.shape = ButtonShape.rectangle,
    this.focusNode,
    this.disableTransition = false,
    this.onHover,
    this.onFocus,
    this.enableFeedback,
    this.onTapDown,
    this.onTapUp,
    this.onTapCancel,
    this.onSecondaryTapDown,
    this.onSecondaryTapUp,
    this.onSecondaryTapCancel,
    this.onTertiaryTapDown,
    this.onTertiaryTapUp,
    this.onTertiaryTapCancel,
    this.onLongPressStart,
    this.onLongPressUp,
    this.onLongPressMoveUpdate,
    this.onLongPressEnd,
    this.onSecondaryLongPress,
    this.onTertiaryLongPress,
  });

  @override
  Widget build(BuildContext context) {
    return Button(
      onPressed: onPressed,
      enabled: enabled,
      leading: leading,
      trailing: trailing,
      alignment: alignment,
      style: ButtonStyle.link(size: size, density: density, shape: shape),
      focusNode: focusNode,
      disableTransition: disableTransition,
      onHover: onHover,
      onFocus: onFocus,
      enableFeedback: enableFeedback,
      onTapDown: onTapDown,
      onTapUp: onTapUp,
      onTapCancel: onTapCancel,
      onSecondaryTapDown: onSecondaryTapDown,
      onSecondaryTapUp: onSecondaryTapUp,
      onSecondaryTapCancel: onSecondaryTapCancel,
      onTertiaryTapDown: onTertiaryTapDown,
      onTertiaryTapUp: onTertiaryTapUp,
      onTertiaryTapCancel: onTertiaryTapCancel,
      onLongPressStart: onLongPressStart,
      onLongPressUp: onLongPressUp,
      onLongPressMoveUpdate: onLongPressMoveUpdate,
      onLongPressEnd: onLongPressEnd,
      onSecondaryLongPress: onSecondaryLongPress,
      onTertiaryLongPress: onTertiaryLongPress,
      child: child,
    );
  }
}

class TextButton extends StatelessWidget {
  final Widget child;
  final VoidCallback? onPressed;
  final bool? enabled;
  final Widget? leading;
  final Widget? trailing;
  final AlignmentGeometry? alignment;
  final ButtonSize size;
  final ButtonDensity density;
  final ButtonShape shape;
  final FocusNode? focusNode;
  final bool disableTransition;
  final ValueChanged<bool>? onHover;
  final ValueChanged<bool>? onFocus;
  final bool? enableFeedback;
  final GestureTapDownCallback? onTapDown;
  final GestureTapUpCallback? onTapUp;
  final GestureTapCancelCallback? onTapCancel;
  final GestureTapDownCallback? onSecondaryTapDown;
  final GestureTapUpCallback? onSecondaryTapUp;
  final GestureTapCancelCallback? onSecondaryTapCancel;
  final GestureTapDownCallback? onTertiaryTapDown;
  final GestureTapUpCallback? onTertiaryTapUp;
  final GestureTapCancelCallback? onTertiaryTapCancel;
  final GestureLongPressStartCallback? onLongPressStart;
  final GestureLongPressUpCallback? onLongPressUp;
  final GestureLongPressMoveUpdateCallback? onLongPressMoveUpdate;
  final GestureLongPressEndCallback? onLongPressEnd;
  final GestureLongPressUpCallback? onSecondaryLongPress;
  final GestureLongPressUpCallback? onTertiaryLongPress;

  const TextButton({
    super.key,
    required this.child,
    this.onPressed,
    this.enabled,
    this.leading,
    this.trailing,
    this.alignment,
    this.size = ButtonSize.normal,
    this.density = ButtonDensity.normal,
    this.shape = ButtonShape.rectangle,
    this.focusNode,
    this.disableTransition = false,
    this.onHover,
    this.onFocus,
    this.enableFeedback,
    this.onTapDown,
    this.onTapUp,
    this.onTapCancel,
    this.onSecondaryTapDown,
    this.onSecondaryTapUp,
    this.onSecondaryTapCancel,
    this.onTertiaryTapDown,
    this.onTertiaryTapUp,
    this.onTertiaryTapCancel,
    this.onLongPressStart,
    this.onLongPressUp,
    this.onLongPressMoveUpdate,
    this.onLongPressEnd,
    this.onSecondaryLongPress,
    this.onTertiaryLongPress,
  });

  @override
  Widget build(BuildContext context) {
    return Button(
      onPressed: onPressed,
      enabled: enabled,
      leading: leading,
      trailing: trailing,
      alignment: alignment,
      style: ButtonStyle.text(size: size, density: density, shape: shape),
      focusNode: focusNode,
      disableTransition: disableTransition,
      child: child,
    );
  }
}

class DestructiveButton extends StatelessWidget {
  final Widget child;
  final VoidCallback? onPressed;
  final bool? enabled;
  final Widget? leading;
  final Widget? trailing;
  final AlignmentGeometry? alignment;
  final ButtonSize size;
  final ButtonDensity density;
  final ButtonShape shape;
  final FocusNode? focusNode;
  final bool disableTransition;
  final ValueChanged<bool>? onHover;
  final ValueChanged<bool>? onFocus;

  final bool? enableFeedback;
  final GestureTapDownCallback? onTapDown;
  final GestureTapUpCallback? onTapUp;
  final GestureTapCancelCallback? onTapCancel;
  final GestureTapDownCallback? onSecondaryTapDown;
  final GestureTapUpCallback? onSecondaryTapUp;
  final GestureTapCancelCallback? onSecondaryTapCancel;
  final GestureTapDownCallback? onTertiaryTapDown;
  final GestureTapUpCallback? onTertiaryTapUp;
  final GestureTapCancelCallback? onTertiaryTapCancel;
  final GestureLongPressStartCallback? onLongPressStart;
  final GestureLongPressUpCallback? onLongPressUp;
  final GestureLongPressMoveUpdateCallback? onLongPressMoveUpdate;
  final GestureLongPressEndCallback? onLongPressEnd;
  final GestureLongPressUpCallback? onSecondaryLongPress;
  final GestureLongPressUpCallback? onTertiaryLongPress;

  const DestructiveButton({
    super.key,
    required this.child,
    this.onPressed,
    this.enabled,
    this.leading,
    this.trailing,
    this.alignment,
    this.size = ButtonSize.normal,
    this.density = ButtonDensity.normal,
    this.shape = ButtonShape.rectangle,
    this.focusNode,
    this.disableTransition = false,
    this.onHover,
    this.onFocus,
    this.enableFeedback,
    this.onTapDown,
    this.onTapUp,
    this.onTapCancel,
    this.onSecondaryTapDown,
    this.onSecondaryTapUp,
    this.onSecondaryTapCancel,
    this.onTertiaryTapDown,
    this.onTertiaryTapUp,
    this.onTertiaryTapCancel,
    this.onLongPressStart,
    this.onLongPressUp,
    this.onLongPressMoveUpdate,
    this.onLongPressEnd,
    this.onSecondaryLongPress,
    this.onTertiaryLongPress,
  });

  @override
  Widget build(BuildContext context) {
    return Button(
      onPressed: onPressed,
      enabled: enabled,
      leading: leading,
      trailing: trailing,
      alignment: alignment,
      style:
          ButtonStyle.destructive(size: size, density: density, shape: shape),
      focusNode: focusNode,
      disableTransition: disableTransition,
      onHover: onHover,
      onFocus: onFocus,
      enableFeedback: enableFeedback,
      onTapDown: onTapDown,
      onTapUp: onTapUp,
      onTapCancel: onTapCancel,
      onSecondaryTapDown: onSecondaryTapDown,
      onSecondaryTapUp: onSecondaryTapUp,
      onSecondaryTapCancel: onSecondaryTapCancel,
      onTertiaryTapDown: onTertiaryTapDown,
      onTertiaryTapUp: onTertiaryTapUp,
      onTertiaryTapCancel: onTertiaryTapCancel,
      onLongPressStart: onLongPressStart,
      onLongPressUp: onLongPressUp,
      onLongPressMoveUpdate: onLongPressMoveUpdate,
      onLongPressEnd: onLongPressEnd,
      onSecondaryLongPress: onSecondaryLongPress,
      onTertiaryLongPress: onTertiaryLongPress,
      child: child,
    );
  }
}

class TabButton extends StatelessWidget {
  final Widget child;
  final VoidCallback? onPressed;
  final bool? enabled;
  final Widget? leading;
  final Widget? trailing;
  final AlignmentGeometry? alignment;
  final ButtonSize size;
  final ButtonDensity density;
  final ButtonShape shape;
  final FocusNode? focusNode;
  final bool disableTransition;
  final ValueChanged<bool>? onHover;
  final ValueChanged<bool>? onFocus;

  final bool? enableFeedback;
  final GestureTapDownCallback? onTapDown;
  final GestureTapUpCallback? onTapUp;
  final GestureTapCancelCallback? onTapCancel;
  final GestureTapDownCallback? onSecondaryTapDown;
  final GestureTapUpCallback? onSecondaryTapUp;
  final GestureTapCancelCallback? onSecondaryTapCancel;
  final GestureTapDownCallback? onTertiaryTapDown;
  final GestureTapUpCallback? onTertiaryTapUp;
  final GestureTapCancelCallback? onTertiaryTapCancel;
  final GestureLongPressStartCallback? onLongPressStart;
  final GestureLongPressUpCallback? onLongPressUp;
  final GestureLongPressMoveUpdateCallback? onLongPressMoveUpdate;
  final GestureLongPressEndCallback? onLongPressEnd;
  final GestureLongPressUpCallback? onSecondaryLongPress;
  final GestureLongPressUpCallback? onTertiaryLongPress;

  const TabButton({
    super.key,
    required this.child,
    this.onPressed,
    this.enabled,
    this.leading,
    this.trailing,
    this.alignment,
    this.size = ButtonSize.normal,
    this.density = ButtonDensity.normal,
    this.shape = ButtonShape.rectangle,
    this.focusNode,
    this.disableTransition = false,
    this.onHover,
    this.onFocus,
    this.enableFeedback,
    this.onTapDown,
    this.onTapUp,
    this.onTapCancel,
    this.onSecondaryTapDown,
    this.onSecondaryTapUp,
    this.onSecondaryTapCancel,
    this.onTertiaryTapDown,
    this.onTertiaryTapUp,
    this.onTertiaryTapCancel,
    this.onLongPressStart,
    this.onLongPressUp,
    this.onLongPressMoveUpdate,
    this.onLongPressEnd,
    this.onSecondaryLongPress,
    this.onTertiaryLongPress,
  });

  @override
  Widget build(BuildContext context) {
    return Button(
      onPressed: onPressed,
      enabled: enabled,
      leading: leading,
      trailing: trailing,
      alignment: alignment,
      style: ButtonStyle.fixed(size: size, density: density, shape: shape),
      focusNode: focusNode,
      disableTransition: disableTransition,
      onHover: onHover,
      onFocus: onFocus,
      enableFeedback: enableFeedback,
      onTapDown: onTapDown,
      onTapUp: onTapUp,
      onTapCancel: onTapCancel,
      onSecondaryTapDown: onSecondaryTapDown,
      onSecondaryTapUp: onSecondaryTapUp,
      onSecondaryTapCancel: onSecondaryTapCancel,
      onTertiaryTapDown: onTertiaryTapDown,
      onTertiaryTapUp: onTertiaryTapUp,
      onTertiaryTapCancel: onTertiaryTapCancel,
      onLongPressStart: onLongPressStart,
      onLongPressUp: onLongPressUp,
      onLongPressMoveUpdate: onLongPressMoveUpdate,
      onLongPressEnd: onLongPressEnd,
      onSecondaryLongPress: onSecondaryLongPress,
      onTertiaryLongPress: onTertiaryLongPress,
      child: child,
    );
  }
}

class CardButton extends StatelessWidget {
  final Widget child;
  final VoidCallback? onPressed;
  final bool? enabled;
  final Widget? leading;
  final Widget? trailing;
  final AlignmentGeometry? alignment;
  final ButtonSize size;
  final ButtonDensity density;
  final ButtonShape shape;
  final FocusNode? focusNode;
  final bool disableTransition;
  final ValueChanged<bool>? onHover;
  final ValueChanged<bool>? onFocus;

  final bool? enableFeedback;
  final GestureTapDownCallback? onTapDown;
  final GestureTapUpCallback? onTapUp;
  final GestureTapCancelCallback? onTapCancel;
  final GestureTapDownCallback? onSecondaryTapDown;
  final GestureTapUpCallback? onSecondaryTapUp;
  final GestureTapCancelCallback? onSecondaryTapCancel;
  final GestureTapDownCallback? onTertiaryTapDown;
  final GestureTapUpCallback? onTertiaryTapUp;
  final GestureTapCancelCallback? onTertiaryTapCancel;
  final GestureLongPressStartCallback? onLongPressStart;
  final GestureLongPressUpCallback? onLongPressUp;
  final GestureLongPressMoveUpdateCallback? onLongPressMoveUpdate;
  final GestureLongPressEndCallback? onLongPressEnd;
  final GestureLongPressUpCallback? onSecondaryLongPress;
  final GestureLongPressUpCallback? onTertiaryLongPress;

  const CardButton({
    super.key,
    required this.child,
    this.onPressed,
    this.enabled,
    this.leading,
    this.trailing,
    this.alignment,
    this.size = ButtonSize.normal,
    this.density = ButtonDensity.normal,
    this.shape = ButtonShape.rectangle,
    this.focusNode,
    this.disableTransition = false,
    this.onHover,
    this.onFocus,
    this.enableFeedback,
    this.onTapDown,
    this.onTapUp,
    this.onTapCancel,
    this.onSecondaryTapDown,
    this.onSecondaryTapUp,
    this.onSecondaryTapCancel,
    this.onTertiaryTapDown,
    this.onTertiaryTapUp,
    this.onTertiaryTapCancel,
    this.onLongPressStart,
    this.onLongPressUp,
    this.onLongPressMoveUpdate,
    this.onLongPressEnd,
    this.onSecondaryLongPress,
    this.onTertiaryLongPress,
  });

  @override
  Widget build(BuildContext context) {
    return Button(
      onPressed: onPressed,
      enabled: enabled,
      leading: leading,
      trailing: trailing,
      alignment: alignment,
      style: ButtonStyle.card(size: size, density: density, shape: shape),
      focusNode: focusNode,
      disableTransition: disableTransition,
      onHover: onHover,
      onFocus: onFocus,
      enableFeedback: enableFeedback,
      onTapDown: onTapDown,
      onTapUp: onTapUp,
      onTapCancel: onTapCancel,
      onSecondaryTapDown: onSecondaryTapDown,
      onSecondaryTapUp: onSecondaryTapUp,
      onSecondaryTapCancel: onSecondaryTapCancel,
      onTertiaryTapDown: onTertiaryTapDown,
      onTertiaryTapUp: onTertiaryTapUp,
      onTertiaryTapCancel: onTertiaryTapCancel,
      onLongPressStart: onLongPressStart,
      onLongPressUp: onLongPressUp,
      onLongPressMoveUpdate: onLongPressMoveUpdate,
      onLongPressEnd: onLongPressEnd,
      onSecondaryLongPress: onSecondaryLongPress,
      onTertiaryLongPress: onTertiaryLongPress,
      child: child,
    );
  }
}

class IconButton extends StatelessWidget {
  final Widget icon;
  final VoidCallback? onPressed;
  final bool? enabled;
  final Widget? leading;
  final Widget? trailing;
  final AlignmentGeometry? alignment;
  final ButtonSize size;
  final ButtonDensity density;
  final ButtonShape shape;
  final FocusNode? focusNode;
  final bool disableTransition;
  final ValueChanged<bool>? onHover;
  final ValueChanged<bool>? onFocus;
  final bool? enableFeedback;
  final GestureTapDownCallback? onTapDown;
  final GestureTapUpCallback? onTapUp;
  final GestureTapCancelCallback? onTapCancel;
  final GestureTapDownCallback? onSecondaryTapDown;
  final GestureTapUpCallback? onSecondaryTapUp;
  final GestureTapCancelCallback? onSecondaryTapCancel;
  final GestureTapDownCallback? onTertiaryTapDown;
  final GestureTapUpCallback? onTertiaryTapUp;
  final GestureTapCancelCallback? onTertiaryTapCancel;
  final GestureLongPressStartCallback? onLongPressStart;
  final GestureLongPressUpCallback? onLongPressUp;
  final GestureLongPressMoveUpdateCallback? onLongPressMoveUpdate;
  final GestureLongPressEndCallback? onLongPressEnd;
  final GestureLongPressUpCallback? onSecondaryLongPress;
  final GestureLongPressUpCallback? onTertiaryLongPress;
  final AbstractButtonStyle variance;

  const IconButton({
    super.key,
    required this.icon,
    required this.variance,
    this.onPressed,
    this.enabled,
    this.leading,
    this.trailing,
    this.alignment,
    this.size = ButtonSize.normal,
    this.density = ButtonDensity.icon,
    this.shape = ButtonShape.rectangle,
    this.focusNode,
    this.disableTransition = false,
    this.onHover,
    this.onFocus,
    this.enableFeedback,
    this.onTapDown,
    this.onTapUp,
    this.onTapCancel,
    this.onSecondaryTapDown,
    this.onSecondaryTapUp,
    this.onSecondaryTapCancel,
    this.onTertiaryTapDown,
    this.onTertiaryTapUp,
    this.onTertiaryTapCancel,
    this.onLongPressStart,
    this.onLongPressUp,
    this.onLongPressMoveUpdate,
    this.onLongPressEnd,
    this.onSecondaryLongPress,
    this.onTertiaryLongPress,
  });

  const IconButton.primary({
    super.key,
    required this.icon,
    this.onPressed,
    this.enabled,
    this.leading,
    this.trailing,
    this.alignment,
    this.size = ButtonSize.normal,
    this.focusNode,
    this.disableTransition = false,
    this.onHover,
    this.onFocus,
    this.enableFeedback,
    this.onTapDown,
    this.onTapUp,
    this.onTapCancel,
    this.onSecondaryTapDown,
    this.onSecondaryTapUp,
    this.onSecondaryTapCancel,
    this.onTertiaryTapDown,
    this.onTertiaryTapUp,
    this.onTertiaryTapCancel,
    this.onLongPressStart,
    this.onLongPressUp,
    this.onLongPressMoveUpdate,
    this.onLongPressEnd,
    this.onSecondaryLongPress,
    this.onTertiaryLongPress,
    this.variance = ButtonVariance.primary,
    this.density = ButtonDensity.icon,
    this.shape = ButtonShape.rectangle,
  });

  const IconButton.secondary({
    super.key,
    required this.icon,
    this.onPressed,
    this.enabled,
    this.leading,
    this.trailing,
    this.alignment,
    this.size = ButtonSize.normal,
    this.focusNode,
    this.disableTransition = false,
    this.onHover,
    this.onFocus,
    this.enableFeedback,
    this.onTapDown,
    this.onTapUp,
    this.onTapCancel,
    this.onSecondaryTapDown,
    this.onSecondaryTapUp,
    this.onSecondaryTapCancel,
    this.onTertiaryTapDown,
    this.onTertiaryTapUp,
    this.onTertiaryTapCancel,
    this.onLongPressStart,
    this.onLongPressUp,
    this.onLongPressMoveUpdate,
    this.onLongPressEnd,
    this.onSecondaryLongPress,
    this.onTertiaryLongPress,
    this.variance = ButtonVariance.secondary,
    this.density = ButtonDensity.icon,
    this.shape = ButtonShape.rectangle,
  });

  const IconButton.outline({
    super.key,
    required this.icon,
    this.onPressed,
    this.enabled,
    this.leading,
    this.trailing,
    this.alignment,
    this.size = ButtonSize.normal,
    this.focusNode,
    this.disableTransition = false,
    this.onHover,
    this.onFocus,
    this.enableFeedback,
    this.onTapDown,
    this.onTapUp,
    this.onTapCancel,
    this.onSecondaryTapDown,
    this.onSecondaryTapUp,
    this.onSecondaryTapCancel,
    this.onTertiaryTapDown,
    this.onTertiaryTapUp,
    this.onTertiaryTapCancel,
    this.onLongPressStart,
    this.onLongPressUp,
    this.onLongPressMoveUpdate,
    this.onLongPressEnd,
    this.onSecondaryLongPress,
    this.onTertiaryLongPress,
    this.variance = ButtonVariance.outline,
    this.density = ButtonDensity.icon,
    this.shape = ButtonShape.rectangle,
  });

  const IconButton.ghost({
    super.key,
    required this.icon,
    this.onPressed,
    this.enabled,
    this.leading,
    this.trailing,
    this.alignment,
    this.size = ButtonSize.normal,
    this.focusNode,
    this.disableTransition = false,
    this.onHover,
    this.onFocus,
    this.enableFeedback,
    this.onTapDown,
    this.onTapUp,
    this.onTapCancel,
    this.onSecondaryTapDown,
    this.onSecondaryTapUp,
    this.onSecondaryTapCancel,
    this.onTertiaryTapDown,
    this.onTertiaryTapUp,
    this.onTertiaryTapCancel,
    this.onLongPressStart,
    this.onLongPressUp,
    this.onLongPressMoveUpdate,
    this.onLongPressEnd,
    this.onSecondaryLongPress,
    this.onTertiaryLongPress,
    this.variance = ButtonVariance.ghost,
    this.density = ButtonDensity.icon,
    this.shape = ButtonShape.rectangle,
  });

  const IconButton.link({
    super.key,
    required this.icon,
    this.onPressed,
    this.enabled,
    this.leading,
    this.trailing,
    this.alignment,
    this.size = ButtonSize.normal,
    this.focusNode,
    this.disableTransition = false,
    this.onHover,
    this.onFocus,
    this.enableFeedback,
    this.onTapDown,
    this.onTapUp,
    this.onTapCancel,
    this.onSecondaryTapDown,
    this.onSecondaryTapUp,
    this.onSecondaryTapCancel,
    this.onTertiaryTapDown,
    this.onTertiaryTapUp,
    this.onTertiaryTapCancel,
    this.onLongPressStart,
    this.onLongPressUp,
    this.onLongPressMoveUpdate,
    this.onLongPressEnd,
    this.onSecondaryLongPress,
    this.onTertiaryLongPress,
    this.variance = ButtonVariance.link,
    this.density = ButtonDensity.icon,
    this.shape = ButtonShape.rectangle,
  });

  const IconButton.text({
    super.key,
    required this.icon,
    this.onPressed,
    this.enabled,
    this.leading,
    this.trailing,
    this.alignment,
    this.size = ButtonSize.normal,
    this.focusNode,
    this.disableTransition = false,
    this.onHover,
    this.onFocus,
    this.enableFeedback,
    this.onTapDown,
    this.onTapUp,
    this.onTapCancel,
    this.onSecondaryTapDown,
    this.onSecondaryTapUp,
    this.onSecondaryTapCancel,
    this.onTertiaryTapDown,
    this.onTertiaryTapUp,
    this.onTertiaryTapCancel,
    this.onLongPressStart,
    this.onLongPressUp,
    this.onLongPressMoveUpdate,
    this.onLongPressEnd,
    this.onSecondaryLongPress,
    this.onTertiaryLongPress,
    this.variance = ButtonVariance.text,
    this.density = ButtonDensity.icon,
    this.shape = ButtonShape.rectangle,
  });

  const IconButton.destructive({
    super.key,
    required this.icon,
    this.onPressed,
    this.enabled,
    this.leading,
    this.trailing,
    this.alignment,
    this.size = ButtonSize.normal,
    this.focusNode,
    this.disableTransition = false,
    this.onHover,
    this.onFocus,
    this.enableFeedback,
    this.onTapDown,
    this.onTapUp,
    this.onTapCancel,
    this.onSecondaryTapDown,
    this.onSecondaryTapUp,
    this.onSecondaryTapCancel,
    this.onTertiaryTapDown,
    this.onTertiaryTapUp,
    this.onTertiaryTapCancel,
    this.onLongPressStart,
    this.onLongPressUp,
    this.onLongPressMoveUpdate,
    this.onLongPressEnd,
    this.onSecondaryLongPress,
    this.onTertiaryLongPress,
    this.variance = ButtonVariance.destructive,
    this.density = ButtonDensity.icon,
    this.shape = ButtonShape.rectangle,
  });

  @override
  Widget build(BuildContext context) {
    return Button(
      onPressed: onPressed,
      enabled: enabled,
      leading: leading,
      trailing: trailing,
      alignment: alignment,
      style: ButtonStyle(
        variance: variance,
        size: size,
        density: density,
        shape: shape,
      ),
      focusNode: focusNode,
      disableTransition: disableTransition,
      onHover: onHover,
      onFocus: onFocus,
      enableFeedback: enableFeedback,
      onTapDown: onTapDown,
      onTapUp: onTapUp,
      onTapCancel: onTapCancel,
      onSecondaryTapDown: onSecondaryTapDown,
      onSecondaryTapUp: onSecondaryTapUp,
      onSecondaryTapCancel: onSecondaryTapCancel,
      onTertiaryTapDown: onTertiaryTapDown,
      onTertiaryTapUp: onTertiaryTapUp,
      onTertiaryTapCancel: onTertiaryTapCancel,
      onLongPressStart: onLongPressStart,
      onLongPressUp: onLongPressUp,
      onLongPressMoveUpdate: onLongPressMoveUpdate,
      onLongPressEnd: onLongPressEnd,
      onSecondaryLongPress: onSecondaryLongPress,
      onTertiaryLongPress: onTertiaryLongPress,
      child: icon,
    );
  }
}

class ButtonStyleOverride extends StatelessWidget {
  final bool inherit;
  final ButtonStatePropertyDelegate<Decoration>? decoration;
  final ButtonStatePropertyDelegate<MouseCursor>? mouseCursor;
  final ButtonStatePropertyDelegate<EdgeInsetsGeometry>? padding;
  final ButtonStatePropertyDelegate<TextStyle>? textStyle;
  final ButtonStatePropertyDelegate<IconThemeData>? iconTheme;
  final ButtonStatePropertyDelegate<EdgeInsetsGeometry>? margin;
  final Widget child;

  const ButtonStyleOverride({
    super.key,
    this.decoration,
    this.mouseCursor,
    this.padding,
    this.textStyle,
    this.iconTheme,
    this.margin,
    required this.child,
  }) : inherit = false;

  const ButtonStyleOverride.inherit({
    super.key,
    this.decoration,
    this.mouseCursor,
    this.padding,
    this.textStyle,
    this.iconTheme,
    this.margin,
    required this.child,
  }) : inherit = true;

  @override
  Widget build(BuildContext context) {
    var decoration = this.decoration;
    var mouseCursor = this.mouseCursor;
    var padding = this.padding;
    var textStyle = this.textStyle;
    var iconTheme = this.iconTheme;
    var margin = this.margin;
    if (inherit) {
      var data = Data.maybeOf<ButtonStyleOverrideData>(context);
      if (data != null) {
        decoration = (context, state, value) {
          return data.decoration?.call(context, state,
                  decoration?.call(context, state, value) ?? value) ??
              decoration?.call(context, state, value) ??
              value;
        };
        mouseCursor = (context, state, value) {
          return data.mouseCursor?.call(context, state,
                  mouseCursor?.call(context, state, value) ?? value) ??
              mouseCursor?.call(context, state, value) ??
              value;
        };
        padding = (context, state, value) {
          return data.padding?.call(context, state,
                  padding?.call(context, state, value) ?? value) ??
              padding?.call(context, state, value) ??
              value;
        };
        textStyle = (context, state, value) {
          return data.textStyle?.call(context, state,
                  textStyle?.call(context, state, value) ?? value) ??
              textStyle?.call(context, state, value) ??
              value;
        };
        iconTheme = (context, state, value) {
          return data.iconTheme?.call(context, state,
                  iconTheme?.call(context, state, value) ?? value) ??
              iconTheme?.call(context, state, value) ??
              value;
        };
        margin = (context, state, value) {
          return data.margin?.call(context, state,
                  margin?.call(context, state, value) ?? value) ??
              margin?.call(context, state, value) ??
              value;
        };
      }
    }
    return Data.inherit(
      data: ButtonStyleOverrideData(
        decoration: decoration,
        mouseCursor: mouseCursor,
        padding: padding,
        textStyle: textStyle,
        iconTheme: iconTheme,
        margin: margin,
      ),
      child: child,
    );
  }
}

class ButtonStyleOverrideData {
  final ButtonStatePropertyDelegate<Decoration>? decoration;
  final ButtonStatePropertyDelegate<MouseCursor>? mouseCursor;
  final ButtonStatePropertyDelegate<EdgeInsetsGeometry>? padding;
  final ButtonStatePropertyDelegate<TextStyle>? textStyle;
  final ButtonStatePropertyDelegate<IconThemeData>? iconTheme;
  final ButtonStatePropertyDelegate<EdgeInsetsGeometry>? margin;

  const ButtonStyleOverrideData({
    this.decoration,
    this.mouseCursor,
    this.padding,
    this.textStyle,
    this.iconTheme,
    this.margin,
  });

  @override
  bool operator ==(Object other) {
    if (identical(this, other)) return true;
    if (other.runtimeType != runtimeType) return false;
    return other is ButtonStyleOverrideData &&
        other.decoration == decoration &&
        other.mouseCursor == mouseCursor &&
        other.padding == padding &&
        other.textStyle == textStyle &&
        other.iconTheme == iconTheme &&
        other.margin == margin;
  }

  @override
  int get hashCode {
    return Object.hash(
      decoration,
      mouseCursor,
      padding,
      textStyle,
      iconTheme,
      margin,
    );
  }

  @override
  String toString() {
    return 'ButtonStyleOverrideData(decoration: $decoration, mouseCursor: $mouseCursor, padding: $padding, textStyle: $textStyle, iconTheme: $iconTheme, margin: $margin)';
  }
}

class ButtonGroup extends StatelessWidget {
  final Axis direction;
  final List<Widget> children;

  const ButtonGroup({
    super.key,
    this.direction = Axis.horizontal,
    required this.children,
  });

  @override
  Widget build(BuildContext context) {
    List<Widget> children = this.children;
    if (children.length > 1) {
      for (int i = 0; i < children.length; i++) {
        children[i] = ButtonStyleOverride(
          decoration: (context, states, value) {
            if (value is BoxDecoration) {
              BorderRadius resolvedBorderRadius;
              BorderRadiusGeometry? borderRadius = value.borderRadius;
              if (borderRadius is BorderRadius) {
                resolvedBorderRadius = borderRadius;
              } else if (borderRadius == null) {
                resolvedBorderRadius = BorderRadius.zero;
              } else {
                resolvedBorderRadius =
                    borderRadius.resolve(Directionality.of(context));
              }
              if (direction == Axis.horizontal) {
                if (i == 0) {
                  return value.copyWith(
                    borderRadius: resolvedBorderRadius.copyWith(
                      topRight: Radius.zero,
                      bottomRight: Radius.zero,
                    ),
                  );
                } else if (i == children.length - 1) {
                  return value.copyWith(
                    borderRadius: resolvedBorderRadius.copyWith(
                      topLeft: Radius.zero,
                      bottomLeft: Radius.zero,
                    ),
                  );
                } else {
                  return value.copyWith(
                    borderRadius: resolvedBorderRadius.copyWith(
                      topLeft: Radius.zero,
                      topRight: Radius.zero,
                      bottomLeft: Radius.zero,
                      bottomRight: Radius.zero,
                    ),
                  );
                }
              } else {
                if (i == 0) {
                  return value.copyWith(
                    borderRadius: resolvedBorderRadius.copyWith(
                      bottomLeft: Radius.zero,
                      bottomRight: Radius.zero,
                    ),
                  );
                } else if (i == children.length - 1) {
                  return value.copyWith(
                    borderRadius: resolvedBorderRadius.copyWith(
                      topLeft: Radius.zero,
                      topRight: Radius.zero,
                    ),
                  );
                } else {
                  return value.copyWith(
                    borderRadius: resolvedBorderRadius.copyWith(
                      topLeft: Radius.zero,
                      topRight: Radius.zero,
                      bottomLeft: Radius.zero,
                      bottomRight: Radius.zero,
                    ),
                  );
                }
              }
            }
            return value;
          },
          child: children[i],
        );
      }
    }
    Widget flex = Flex(
      mainAxisSize: MainAxisSize.min,
      direction: direction,
      crossAxisAlignment: CrossAxisAlignment.stretch,
      children: children,
    );
    if (direction == Axis.horizontal) {
      flex = IntrinsicHeight(child: flex);
    } else {
      flex = IntrinsicWidth(child: flex);
    }
    return flex;
  }
}<|MERGE_RESOLUTION|>--- conflicted
+++ resolved
@@ -1683,7 +1683,6 @@
       margin: _buttonZeroMargin,
     ),
   );
-<<<<<<< HEAD
   static const ButtonVariance ghostBar = ButtonVariance(
     decoration: _buttonGhostDecorationBar,
     mouseCursor: _buttonMouseCursor,
@@ -1699,18 +1698,6 @@
     textStyle: _buttonLinkTextStyle,
     iconTheme: _buttonLinkIconTheme,
     margin: _buttonZeroMargin,
-=======
-  static const AbstractButtonStyle link =
-      ComponentThemeButtonStyle<LinkButtonTheme>(
-    fallback: ButtonVariance(
-      decoration: _buttonLinkDecoration,
-      mouseCursor: _buttonMouseCursor,
-      padding: _buttonPadding,
-      textStyle: _buttonLinkTextStyle,
-      iconTheme: _buttonLinkIconTheme,
-      margin: _buttonZeroMargin,
-    ),
->>>>>>> 25056c18
   );
   static const AbstractButtonStyle text =
       ComponentThemeButtonStyle<TextButtonTheme>(
