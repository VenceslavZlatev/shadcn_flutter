--- conflicted
+++ resolved
@@ -1793,19 +1793,10 @@
     this.shape = ButtonShape.rectangle,
   }) : variance = ButtonVariance.ghost;
 
-<<<<<<< HEAD
-  const ButtonStyle.ghostBar({
-    this.size = ButtonSize.normal,
-    this.density = ButtonDensity.normal,
-    this.shape = ButtonShape.rectangle,
-  }) : variance = ButtonVariance.ghostBar;
-
-=======
   /// Creates a link button style resembling a text hyperlink.
   ///
   /// Link buttons appear as inline links with underline decoration, typically
   /// used for navigation or inline actions.
->>>>>>> 5c344535
   const ButtonStyle.link({
     this.size = ButtonSize.normal,
     this.density = ButtonDensity.normal,
@@ -2820,23 +2811,6 @@
       margin: _buttonZeroMargin,
     ),
   );
-<<<<<<< HEAD
-  static const ButtonVariance ghostBar = ButtonVariance(
-    decoration: _buttonGhostDecorationBar,
-    mouseCursor: _buttonMouseCursor,
-    padding: _buttonPadding,
-    textStyle: _buttonGhostTextStyle,
-    iconTheme: _buttonGhostIconTheme,
-    margin: _buttonZeroMargin,
-  );
-  static const ButtonVariance link = ButtonVariance(
-    decoration: _buttonLinkDecoration,
-    mouseCursor: _buttonMouseCursor,
-    padding: _buttonPadding,
-    textStyle: _buttonLinkTextStyle,
-    iconTheme: _buttonLinkIconTheme,
-    margin: _buttonZeroMargin,
-=======
 
   /// Link button variant resembling a text hyperlink.
   ///
@@ -2851,7 +2825,6 @@
       iconTheme: _buttonLinkIconTheme,
       margin: _buttonZeroMargin,
     ),
->>>>>>> 5c344535
   );
 
   /// Text button variant with only text content.
@@ -3732,33 +3705,6 @@
   }
   return BoxDecoration(
     color: themeData.colorScheme.muted.withValues(alpha: 0),
-    borderRadius: BorderRadius.circular(themeData.radiusMd),
-  );
-}
-
-Decoration _buttonGhostDecorationBar(
-    BuildContext context, Set<WidgetState> states) {
-  var themeData = Theme.of(context);
-  if (states.contains(WidgetState.disabled)) {
-    return BoxDecoration(
-      color: themeData.colorScheme.muted.withOpacity(0),
-      borderRadius: BorderRadius.circular(themeData.radiusMd),
-    );
-  }
-  if (states.contains(WidgetState.hovered)) {
-    return BoxDecoration(
-      color: themeData.colorScheme.muted.getContrastColor(0.2),
-      borderRadius: BorderRadius.circular(themeData.radiusMd),
-    );
-  }
-  if (states.contains(WidgetState.selected)) {
-    return BoxDecoration(
-      color: themeData.colorScheme.muted.getContrastColor(0.2),
-      borderRadius: BorderRadius.circular(themeData.radiusMd),
-    );
-  }
-  return BoxDecoration(
-    color: Colors.transparent,
     borderRadius: BorderRadius.circular(themeData.radiusMd),
   );
 }
